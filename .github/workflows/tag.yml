--- conflicted
+++ resolved
@@ -9,20 +9,12 @@
     runs-on: ubuntu-latest
     strategy:
       matrix:
-<<<<<<< HEAD
-        terraform: ["0.14.5"]
-=======
         terraform: ["1.0.2"]
->>>>>>> 70197b58
     steps:
       - name: Setup Go
         uses: actions/setup-go@v1
         with:
-<<<<<<< HEAD
-          go-version: 1.15
-=======
           go-version: 1.16
->>>>>>> 70197b58
         id: go
 
       - name: Checkout

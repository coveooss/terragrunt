package util

import (
	"fmt"
	"strings"
)

// Return true if the given list contains the given element
func ListContainsElement(list []string, element string) bool {
	for _, item := range list {
		if item == element {
			return true
		}
	}

	return false
}

// Return a copy of the given list with all instances of the given element removed
func RemoveElementFromList(list []string, element string) []string {
	out := []string{}
	for _, item := range list {
		if item != element {
			out = append(out, item)
		}
	}
	return out
}

// Returns a copy of the given list with all duplicates removed (keeping the first encountereds)
func RemoveDuplicatesFromList(list []string) []string {
	return removeDuplicatesFromList(list, false)
}

// Returns a copy of the given list with all duplicates removed (keeping the last encountereds)
func RemoveDuplicatesFromListKeepLast(list []string) []string {
	return removeDuplicatesFromList(list, true)
}

func removeDuplicatesFromList(list []string, keepLast bool) []string {
	out := make([]string, 0, len(list))
	present := make(map[string]bool)

	for _, value := range list {
		if _, ok := present[value]; ok {
			if keepLast {
				out = RemoveElementFromList(out, value)
			} else {
				continue
			}
		}
		out = append(out, value)
		present[value] = true
	}
	return out
}

// Returns an HCL compliant formated list of strings
func ListToHCLArray(list []string) string {
	values := make([]string, 0, len(list))
	for _, value := range list {
		values = append(values, fmt.Sprintf(`"%s"`, value))
	}
<<<<<<< HEAD
	return fmt.Sprintf("[%v]", strings.Join(values, ", "))
=======
	return strings.Join(values, ", ")
>>>>>>> c87eb0a7
}<|MERGE_RESOLUTION|>--- conflicted
+++ resolved
@@ -61,9 +61,5 @@
 	for _, value := range list {
 		values = append(values, fmt.Sprintf(`"%s"`, value))
 	}
-<<<<<<< HEAD
-	return fmt.Sprintf("[%v]", strings.Join(values, ", "))
-=======
 	return strings.Join(values, ", ")
->>>>>>> c87eb0a7
 }
package test

import (
	"bytes"
	"fmt"
	"os"
	"testing"

	"github.com/coveooss/terragrunt/v2/util"
	"github.com/stretchr/testify/assert"
)

func TestTerragruntImportFiles(t *testing.T) {
	tests := []struct {
		project        string
		expectedOutput string
	}{
		{
			project:        "fixture-import-files/basic",
<<<<<<< HEAD
			expectedOutput: `example = "123"`,
		},
		{
			project:        "fixture-import-files/bad-source",
			expectedOutput: `example = "123"`,
		},
		{
			project:        "fixture-import-files/overwrite",
			expectedOutput: `example = "456"`,
=======
			expectedOutput: `^example = "123"$`,
		},
		{
			project:        "fixture-import-files/bad-source",
			expectedOutput: `^example = "123"$`,
		},
		{
			project:        "fixture-import-files/overwrite",
			expectedOutput: `^example = "456"$`,
>>>>>>> 70197b58
		},
	}
	for _, tt := range tests {
		t.Run(tt.project, func(t *testing.T) {
			tmpEnvPath := copyEnvironment(t, tt.project)
			defer os.RemoveAll(tmpEnvPath)
			rootPath := util.JoinPath(tmpEnvPath, tt.project)

<<<<<<< HEAD
			var (
				stdout bytes.Buffer
				stderr bytes.Buffer
			)

			runTerragruntRedirectOutput(t, fmt.Sprintf("terragrunt apply --terragrunt-non-interactive --terragrunt-working-dir %s", rootPath), &stdout, &stderr)
			t.Log(stdout.String())
			assert.Contains(t, stdout.String(), tt.expectedOutput)
=======
			var stdout, stderr bytes.Buffer
			runTerragruntRedirectOutput(t, fmt.Sprintf("terragrunt apply -no-color --terragrunt-non-interactive --terragrunt-working-dir %s", rootPath), &stdout, &stderr)
			assert.Regexp(t, fmt.Sprintf(`(?m).*%s.*`, tt.expectedOutput), stdout.String())
>>>>>>> 70197b58
		})
	}
}<|MERGE_RESOLUTION|>--- conflicted
+++ resolved
@@ -17,17 +17,6 @@
 	}{
 		{
 			project:        "fixture-import-files/basic",
-<<<<<<< HEAD
-			expectedOutput: `example = "123"`,
-		},
-		{
-			project:        "fixture-import-files/bad-source",
-			expectedOutput: `example = "123"`,
-		},
-		{
-			project:        "fixture-import-files/overwrite",
-			expectedOutput: `example = "456"`,
-=======
 			expectedOutput: `^example = "123"$`,
 		},
 		{
@@ -37,7 +26,6 @@
 		{
 			project:        "fixture-import-files/overwrite",
 			expectedOutput: `^example = "456"$`,
->>>>>>> 70197b58
 		},
 	}
 	for _, tt := range tests {
@@ -46,20 +34,9 @@
 			defer os.RemoveAll(tmpEnvPath)
 			rootPath := util.JoinPath(tmpEnvPath, tt.project)
 
-<<<<<<< HEAD
-			var (
-				stdout bytes.Buffer
-				stderr bytes.Buffer
-			)
-
-			runTerragruntRedirectOutput(t, fmt.Sprintf("terragrunt apply --terragrunt-non-interactive --terragrunt-working-dir %s", rootPath), &stdout, &stderr)
-			t.Log(stdout.String())
-			assert.Contains(t, stdout.String(), tt.expectedOutput)
-=======
 			var stdout, stderr bytes.Buffer
 			runTerragruntRedirectOutput(t, fmt.Sprintf("terragrunt apply -no-color --terragrunt-non-interactive --terragrunt-working-dir %s", rootPath), &stdout, &stderr)
 			assert.Regexp(t, fmt.Sprintf(`(?m).*%s.*`, tt.expectedOutput), stdout.String())
->>>>>>> 70197b58
 		})
 	}
 }
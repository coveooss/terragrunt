package cli

import (
	"github.com/gruntwork-io/terragrunt/aws_helper"
	"github.com/gruntwork-io/terragrunt/options"
	"github.com/gruntwork-io/terragrunt/util"
)

<<<<<<< HEAD
func importFiles(terragruntOptions *options.TerragruntOptions, importers []config.ImportConfig, targetFolder string, isModule bool) error {
	var folderName string
	if !isModule {
		err := os.MkdirAll(targetFolder, 0755)
		if err != nil {
			return err
		}
		folderName = "temporary folder"
	} else {
		folderName = filepath.Base(targetFolder)
	}

	for _, importer := range importers {
		if len(importer.OS) > 0 && !util.ListContainsElement(importer.OS, runtime.GOOS) {
			terragruntOptions.Logger.Debugf("Importer %s skipped, executed only on %v", importer.Name, importer.OS)
			continue
		}

		if isModule && !importer.ImportIntoModules {
			continue
		}

		if importer.Required == nil {
			def := true
			importer.Required = &def
		}

		if importer.Prefix == nil {
			def := ""
			importer.Prefix = &def
		}

		var sourceFolder string
		if importer.Source != "" {
			var err error
			sourceFolder, err = util.GetSource(importer.Source, terragruntOptions.Logger)
			if err != nil {
				if *importer.Required {
					return err
				}
				terragruntOptions.Logger.Warningf("%s: %s doesn't exist", importer.Name, importer.Source)
			}
		}

		// Check if the importer has a specific target folder
		importerTarget := targetFolder
		if importer.Target != "" {
			folderName = importer.Target
			if filepath.IsAbs(importer.Target) {
				importerTarget = importer.Target
			} else {
				importerTarget = filepath.Join(targetFolder, importer.Target)
			}
			err := os.MkdirAll(importerTarget, 0755)
			if err != nil {
				return err
			}
		}

		// Local copy function used by both type of file copy
		copy := func(source, target string) error {
			target = filepath.Join(importerTarget, target)
			if err := util.CopyFile(source, target); err != nil {
				return err
			}
			if importer.FileMode != nil {
				return os.Chmod(target, os.FileMode(*importer.FileMode))
			}
			return nil
		}

		ensureIsFile := func(file string) error {
			if stat, err := os.Stat(file); err != nil {
				return fmt.Errorf("Error %v while processing %s: %s", err, importer.Name, file)
			} else if stat.IsDir() {
				return fmt.Errorf("Folder ignored %s: %s", importer.Name, file)
			}
			return nil
		}

		var sourceFiles []string
		if len(importer.Files) == 0 {
			importer.Files = []string{"*"}
		}

		var filePatterns, pathPatterns []string
		for _, pattern := range importer.Files {
			if filepath.IsAbs(pattern) {
				files, err := filepath.Glob(pattern)
				if err != nil {
					return fmt.Errorf("Invalid pattern %s", filepath.Base(pattern))
				}
				if *importer.Required && len(files) == 0 {
					return fmt.Errorf("Unable to import required file %s (%s)", importer.Name, pattern)
				}

				for _, file := range files {
					if err := ensureIsFile(file); err == nil {
						sourceFiles = append(sourceFiles, file)
					}
				}
			} else if strings.ContainsAny(pattern, "*[]?") {
				if strings.Contains(pattern, string(filepath.Separator)) {
					pathPatterns = append(pathPatterns, pattern)
				} else {
					filePatterns = append(filePatterns, pattern)
				}
			}
		}

		_ = filepath.Walk(sourceFolder, func(path string, info os.FileInfo, err error) error {
			if ensureIsFile(path) != nil || strings.HasSuffix(path, aws_helper.CacheFile) {
				return nil
			}
			relName := strings.TrimPrefix(path, sourceFolder)[1:]
			for _, pattern := range filePatterns {
				if match, _ := filepath.Match(pattern, filepath.Base(relName)); match {
					sourceFiles = append(sourceFiles, path)
				}
			}
			for _, pattern := range pathPatterns {
				if match, _ := filepath.Match(pattern, relName); match {
					sourceFiles = append(sourceFiles, path)
				}
			}
			return nil
		})

		if *importer.Required && len(sourceFiles) == 0 {
			return fmt.Errorf("Unable to import required file %s (%s)", importer.Name, strings.Join(importer.Files, ", "))
		}

		for _, source := range sourceFiles {
			if util.FileExists(source) {
				if err := copy(source, *importer.Prefix+filepath.Base(source)); err != nil {
					return err
				}
			} else if *importer.Required {
				return fmt.Errorf("Unable to import required file %s", source)
			} else if !isModule {
				terragruntOptions.Logger.Debugf("Skipping copy of %s to %s, the source is not found", source, folderName)
			}
		}

		for _, source := range importer.CopyAndRenameFiles {
			if util.FileExists(source.Source) {
				terragruntOptions.Logger.Infof("Copy file %s to %s/%v", filepath.Base(source.Source), folderName, source.Target)
				if err := copy(source.Source, source.Target); err != nil {
					return err
				}
			} else if *importer.Required {
				return fmt.Errorf("Unable to import required file %s", source.Source)
			} else if !isModule {
				terragruntOptions.Logger.Debugf("Skipping copy of %s to %s, the source is not found", source, folderName)
			}
		}
	}
	return nil
}

// Used to filter the hook on supplied criteria
type hookFilter func(config.Hook) bool

// Execute the hooks. If OS is specified and the current OS is not listed, the command is ignored
func runHooks(terragruntOptions *options.TerragruntOptions, hooks []config.Hook, filter hookFilter) error {
	cmd := terragruntOptions.Env["TERRAGRUNT_COMMAND"]

	sort.Slice(hooks, func(i, j int) bool { return hooks[i].Order < hooks[j].Order || i < j })

	for _, hook := range hooks {
		if filter != nil && !filter(hook) {
			continue
		}

		if len(hook.OnCommands) > 0 && !util.ListContainsElement(hook.OnCommands, cmd) {
			// The current command is not in the list of command on which the hook should be applied
			continue
		}
		if len(hook.OS) > 0 && !util.ListContainsElement(hook.OS, runtime.GOOS) {
			terragruntOptions.Logger.Debugf("Hook %s skipped, executed only on %v", hook.Name, hook.OS)
			continue
		}
		hook.Command = strings.TrimSpace(hook.Command)
		if len(hook.Command) == 0 {
			terragruntOptions.Logger.Debugf("Hook %s skipped, no command to execute", hook.Name)
			continue
		}
		cmd := shell.RunShellCommand
		if hook.ExpandArgs {
			cmd = shell.RunShellCommandExpandArgs
		}
		if err := cmd(terragruntOptions, hook.Command, hook.Arguments...); err != nil && !hook.IgnoreError {
			return fmt.Errorf("%v while running command %s: %s %s", err, hook.Name, hook.Command, strings.Join(hook.Arguments, " "))
		}
	}
	return nil
}

=======
>>>>>>> cdad33ca
func importDefaultVariables(terragruntOptions *options.TerragruntOptions, folder string) error {
	// Retrieve the default variables from the terraform files
	variables, err := util.LoadDefaultValues(folder)
	if err != nil {
		return err
	}
	for key, value := range variables {
		terragruntOptions.Variables.SetValue(key, value, options.Default)
	}
	return nil
}

<<<<<<< HEAD
func getModulesFolders(terragruntOptions *options.TerragruntOptions) ([]string, error) {
	modules, _ := filepath.Glob(filepath.Join(terragruntOptions.WorkingDir, ".terraform", "modules", "*"))
	folders := make(map[string]int)
	for _, module := range modules {
		stat, err := os.Stat(module)
		if err != nil {
			return nil, err
		}
		if !stat.IsDir() {
			continue
		}

		stat, _ = os.Lstat(module)
		if !stat.IsDir() {
			link, err := os.Readlink(module)
			if err != nil {
				return nil, err
			}
			module = link
		}
		folders[module] = folders[module] + 1
	}

	keys := make([]string, 0, len(folders))
	for key := range folders {
		keys = append(keys, key)
	}
	return keys, nil
}

=======
>>>>>>> cdad33ca
func setRoleEnvironmentVariables(terragruntOptions *options.TerragruntOptions, roleArn string) error {
	roleVars, err := aws_helper.AssumeRoleEnvironmentVariables(roleArn, "terragrunt")
	if err != nil {
		return err
	}

	for key, value := range roleVars {
		terragruntOptions.Env[key] = value
	}
	return nil
}<|MERGE_RESOLUTION|>--- conflicted
+++ resolved
@@ -6,207 +6,6 @@
 	"github.com/gruntwork-io/terragrunt/util"
 )
 
-<<<<<<< HEAD
-func importFiles(terragruntOptions *options.TerragruntOptions, importers []config.ImportConfig, targetFolder string, isModule bool) error {
-	var folderName string
-	if !isModule {
-		err := os.MkdirAll(targetFolder, 0755)
-		if err != nil {
-			return err
-		}
-		folderName = "temporary folder"
-	} else {
-		folderName = filepath.Base(targetFolder)
-	}
-
-	for _, importer := range importers {
-		if len(importer.OS) > 0 && !util.ListContainsElement(importer.OS, runtime.GOOS) {
-			terragruntOptions.Logger.Debugf("Importer %s skipped, executed only on %v", importer.Name, importer.OS)
-			continue
-		}
-
-		if isModule && !importer.ImportIntoModules {
-			continue
-		}
-
-		if importer.Required == nil {
-			def := true
-			importer.Required = &def
-		}
-
-		if importer.Prefix == nil {
-			def := ""
-			importer.Prefix = &def
-		}
-
-		var sourceFolder string
-		if importer.Source != "" {
-			var err error
-			sourceFolder, err = util.GetSource(importer.Source, terragruntOptions.Logger)
-			if err != nil {
-				if *importer.Required {
-					return err
-				}
-				terragruntOptions.Logger.Warningf("%s: %s doesn't exist", importer.Name, importer.Source)
-			}
-		}
-
-		// Check if the importer has a specific target folder
-		importerTarget := targetFolder
-		if importer.Target != "" {
-			folderName = importer.Target
-			if filepath.IsAbs(importer.Target) {
-				importerTarget = importer.Target
-			} else {
-				importerTarget = filepath.Join(targetFolder, importer.Target)
-			}
-			err := os.MkdirAll(importerTarget, 0755)
-			if err != nil {
-				return err
-			}
-		}
-
-		// Local copy function used by both type of file copy
-		copy := func(source, target string) error {
-			target = filepath.Join(importerTarget, target)
-			if err := util.CopyFile(source, target); err != nil {
-				return err
-			}
-			if importer.FileMode != nil {
-				return os.Chmod(target, os.FileMode(*importer.FileMode))
-			}
-			return nil
-		}
-
-		ensureIsFile := func(file string) error {
-			if stat, err := os.Stat(file); err != nil {
-				return fmt.Errorf("Error %v while processing %s: %s", err, importer.Name, file)
-			} else if stat.IsDir() {
-				return fmt.Errorf("Folder ignored %s: %s", importer.Name, file)
-			}
-			return nil
-		}
-
-		var sourceFiles []string
-		if len(importer.Files) == 0 {
-			importer.Files = []string{"*"}
-		}
-
-		var filePatterns, pathPatterns []string
-		for _, pattern := range importer.Files {
-			if filepath.IsAbs(pattern) {
-				files, err := filepath.Glob(pattern)
-				if err != nil {
-					return fmt.Errorf("Invalid pattern %s", filepath.Base(pattern))
-				}
-				if *importer.Required && len(files) == 0 {
-					return fmt.Errorf("Unable to import required file %s (%s)", importer.Name, pattern)
-				}
-
-				for _, file := range files {
-					if err := ensureIsFile(file); err == nil {
-						sourceFiles = append(sourceFiles, file)
-					}
-				}
-			} else if strings.ContainsAny(pattern, "*[]?") {
-				if strings.Contains(pattern, string(filepath.Separator)) {
-					pathPatterns = append(pathPatterns, pattern)
-				} else {
-					filePatterns = append(filePatterns, pattern)
-				}
-			}
-		}
-
-		_ = filepath.Walk(sourceFolder, func(path string, info os.FileInfo, err error) error {
-			if ensureIsFile(path) != nil || strings.HasSuffix(path, aws_helper.CacheFile) {
-				return nil
-			}
-			relName := strings.TrimPrefix(path, sourceFolder)[1:]
-			for _, pattern := range filePatterns {
-				if match, _ := filepath.Match(pattern, filepath.Base(relName)); match {
-					sourceFiles = append(sourceFiles, path)
-				}
-			}
-			for _, pattern := range pathPatterns {
-				if match, _ := filepath.Match(pattern, relName); match {
-					sourceFiles = append(sourceFiles, path)
-				}
-			}
-			return nil
-		})
-
-		if *importer.Required && len(sourceFiles) == 0 {
-			return fmt.Errorf("Unable to import required file %s (%s)", importer.Name, strings.Join(importer.Files, ", "))
-		}
-
-		for _, source := range sourceFiles {
-			if util.FileExists(source) {
-				if err := copy(source, *importer.Prefix+filepath.Base(source)); err != nil {
-					return err
-				}
-			} else if *importer.Required {
-				return fmt.Errorf("Unable to import required file %s", source)
-			} else if !isModule {
-				terragruntOptions.Logger.Debugf("Skipping copy of %s to %s, the source is not found", source, folderName)
-			}
-		}
-
-		for _, source := range importer.CopyAndRenameFiles {
-			if util.FileExists(source.Source) {
-				terragruntOptions.Logger.Infof("Copy file %s to %s/%v", filepath.Base(source.Source), folderName, source.Target)
-				if err := copy(source.Source, source.Target); err != nil {
-					return err
-				}
-			} else if *importer.Required {
-				return fmt.Errorf("Unable to import required file %s", source.Source)
-			} else if !isModule {
-				terragruntOptions.Logger.Debugf("Skipping copy of %s to %s, the source is not found", source, folderName)
-			}
-		}
-	}
-	return nil
-}
-
-// Used to filter the hook on supplied criteria
-type hookFilter func(config.Hook) bool
-
-// Execute the hooks. If OS is specified and the current OS is not listed, the command is ignored
-func runHooks(terragruntOptions *options.TerragruntOptions, hooks []config.Hook, filter hookFilter) error {
-	cmd := terragruntOptions.Env["TERRAGRUNT_COMMAND"]
-
-	sort.Slice(hooks, func(i, j int) bool { return hooks[i].Order < hooks[j].Order || i < j })
-
-	for _, hook := range hooks {
-		if filter != nil && !filter(hook) {
-			continue
-		}
-
-		if len(hook.OnCommands) > 0 && !util.ListContainsElement(hook.OnCommands, cmd) {
-			// The current command is not in the list of command on which the hook should be applied
-			continue
-		}
-		if len(hook.OS) > 0 && !util.ListContainsElement(hook.OS, runtime.GOOS) {
-			terragruntOptions.Logger.Debugf("Hook %s skipped, executed only on %v", hook.Name, hook.OS)
-			continue
-		}
-		hook.Command = strings.TrimSpace(hook.Command)
-		if len(hook.Command) == 0 {
-			terragruntOptions.Logger.Debugf("Hook %s skipped, no command to execute", hook.Name)
-			continue
-		}
-		cmd := shell.RunShellCommand
-		if hook.ExpandArgs {
-			cmd = shell.RunShellCommandExpandArgs
-		}
-		if err := cmd(terragruntOptions, hook.Command, hook.Arguments...); err != nil && !hook.IgnoreError {
-			return fmt.Errorf("%v while running command %s: %s %s", err, hook.Name, hook.Command, strings.Join(hook.Arguments, " "))
-		}
-	}
-	return nil
-}
-
-=======
->>>>>>> cdad33ca
 func importDefaultVariables(terragruntOptions *options.TerragruntOptions, folder string) error {
 	// Retrieve the default variables from the terraform files
 	variables, err := util.LoadDefaultValues(folder)
@@ -219,39 +18,6 @@
 	return nil
 }
 
-<<<<<<< HEAD
-func getModulesFolders(terragruntOptions *options.TerragruntOptions) ([]string, error) {
-	modules, _ := filepath.Glob(filepath.Join(terragruntOptions.WorkingDir, ".terraform", "modules", "*"))
-	folders := make(map[string]int)
-	for _, module := range modules {
-		stat, err := os.Stat(module)
-		if err != nil {
-			return nil, err
-		}
-		if !stat.IsDir() {
-			continue
-		}
-
-		stat, _ = os.Lstat(module)
-		if !stat.IsDir() {
-			link, err := os.Readlink(module)
-			if err != nil {
-				return nil, err
-			}
-			module = link
-		}
-		folders[module] = folders[module] + 1
-	}
-
-	keys := make([]string, 0, len(folders))
-	for key := range folders {
-		keys = append(keys, key)
-	}
-	return keys, nil
-}
-
-=======
->>>>>>> cdad33ca
 func setRoleEnvironmentVariables(terragruntOptions *options.TerragruntOptions, roleArn string) error {
 	roleVars, err := aws_helper.AssumeRoleEnvironmentVariables(roleArn, "terragrunt")
 	if err != nil {

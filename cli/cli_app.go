package cli

import (
	"fmt"
	"github.com/gruntwork-io/terragrunt/config"
	"github.com/gruntwork-io/terragrunt/configstack"
	"github.com/gruntwork-io/terragrunt/errors"
	"github.com/gruntwork-io/terragrunt/options"
	"github.com/gruntwork-io/terragrunt/remote"
	"github.com/gruntwork-io/terragrunt/shell"
	"github.com/gruntwork-io/terragrunt/util"
	"github.com/urfave/cli"
	"io"
	"regexp"
)

const OPT_TERRAGRUNT_CONFIG = "terragrunt-config"
const OPT_TERRAGRUNT_TFPATH = "terragrunt-tfpath"
const OPT_NON_INTERACTIVE = "terragrunt-non-interactive"
const OPT_WORKING_DIR = "terragrunt-working-dir"
const OPT_TERRAGRUNT_SOURCE = "terragrunt-source"
const OPT_TERRAGRUNT_SOURCE_UPDATE = "terragrunt-source-update"

var ALL_TERRAGRUNT_BOOLEAN_OPTS = []string{OPT_NON_INTERACTIVE, OPT_TERRAGRUNT_SOURCE_UPDATE}
var ALL_TERRAGRUNT_STRING_OPTS = []string{OPT_TERRAGRUNT_CONFIG, OPT_TERRAGRUNT_TFPATH, OPT_WORKING_DIR, OPT_TERRAGRUNT_SOURCE}

const CMD_PLAN_ALL = "plan-all"
const CMD_APPLY_ALL = "apply-all"
const CMD_DESTROY_ALL = "destroy-all"
const CMD_OUTPUT_ALL = "output-all"

// CMD_SPIN_UP is deprecated.
const CMD_SPIN_UP = "spin-up"

// CMD_TEAR_DOWN is deprecated.
const CMD_TEAR_DOWN = "tear-down"

var MULTI_MODULE_COMMANDS = []string{CMD_APPLY_ALL, CMD_DESTROY_ALL, CMD_OUTPUT_ALL, CMD_PLAN_ALL}

// DEPRECATED_COMMANDS is a map of deprecated commands to the commands that replace them.
var DEPRECATED_COMMANDS = map[string]string{
	CMD_SPIN_UP:   CMD_APPLY_ALL,
	CMD_TEAR_DOWN: CMD_DESTROY_ALL,
}

var TERRAFORM_COMMANDS_THAT_USE_STATE = []string{
	"apply",
	"destroy",
	"env",
	"import",
	"graph",
	"output",
	"plan",
	"push",
	"refresh",
	"show",
	"taint",
	"untaint",
	"validate",
	"force-unlock",
	"state",
}

// Since Terragrunt is just a thin wrapper for Terraform, and we don't want to repeat every single Terraform command
// in its definition, we don't quite fit into the model of any Go CLI library. Fortunately, urfave/cli allows us to
// override the whole template used for the Usage Text.
//
// TODO: this description text has copy/pasted versions of many Terragrunt constants, such as command names and file
// names. It would be easy to make this code DRY using fmt.Sprintf(), but then it's hard to make the text align nicely.
// Write some code to take generate this help text automatically, possibly leveraging code that's part of urfave/cli.
var CUSTOM_USAGE_TEXT = `DESCRIPTION:
   {{.Name}} - {{.UsageText}}

USAGE:
   {{.Usage}}

COMMANDS:
   plan-all             Display the plans of a 'stack' by running 'terragrunt plan' in each subfolder
   apply-all            Apply a 'stack' by running 'terragrunt apply' in each subfolder
   output-all           Display the outputs of a 'stack' by running 'terragrunt output' in each subfolder
   destroy-all          Destroy a 'stack' by running 'terragrunt destroy' in each subfolder
   *                    Terragrunt forwards all other commands directly to Terraform

GLOBAL OPTIONS:
   terragrunt-config             Path to the Terragrunt config file. Default is terraform.tfvars.
   terragrunt-tfpath             Path to the Terraform binary. Default is terraform (on PATH).
   terragrunt-non-interactive    Assume "yes" for all prompts.
   terragrunt-working-dir        The path to the Terraform templates. Default is current directory.
   terragrunt-source             Download Terraform configurations from the specified source into a temporary folder, and run Terraform in that temporary folder
   terragrunt-source-update      Delete the contents of the temporary folder to clear out any old, cached source code before downloading new source code into it

VERSION:
   {{.Version}}{{if len .Authors}}

AUTHOR(S):
   {{range .Authors}}{{.}}{{end}}
   {{end}}
`

var MODULE_REGEX = regexp.MustCompile(`module[[:blank:]]+".+"`)

// This uses the constraint syntax from https://github.com/hashicorp/go-version
const DEFAULT_TERRAFORM_VERSION_CONSTRAINT = ">= v0.9.3"

const TERRAFORM_EXTENSION_GLOB = "*.tf"

// Create the Terragrunt CLI App
func CreateTerragruntCli(version string, writer io.Writer, errwriter io.Writer) *cli.App {
	cli.OsExiter = func(exitCode int) {
		// Do nothing. We just need to override this function, as the default value calls os.Exit, which
		// kills the app (or any automated test) dead in its tracks.
	}

	cli.AppHelpTemplate = CUSTOM_USAGE_TEXT

	app := cli.NewApp()

	app.Name = "terragrunt"
	app.Author = "Gruntwork <www.gruntwork.io>"
	app.Version = version
	app.Action = runApp
	app.Usage = "terragrunt <COMMAND>"
	app.Writer = writer
	app.ErrWriter = errwriter
	app.UsageText = `Terragrunt is a thin wrapper for Terraform that provides extra tools for working with multiple
   Terraform modules, remote state, and locking. For documentation, see https://github.com/gruntwork-io/terragrunt/.`

	return app
}

// The sole action for the app
func runApp(cliContext *cli.Context) (finalErr error) {
	defer errors.Recover(func(cause error) { finalErr = cause })

	// If someone calls us with no args at all, show the help text and exit
	if !cliContext.Args().Present() {
		cli.ShowAppHelp(cliContext)
		return nil
	}

	terragruntOptions, err := ParseTerragruntOptions(cliContext)
	if err != nil {
		return err
	}

	if err := CheckTerraformVersion(DEFAULT_TERRAFORM_VERSION_CONSTRAINT, terragruntOptions); err != nil {
		return err
	}

	givenCommand := cliContext.Args().First()
	command := checkDeprecated(givenCommand)
	return runCommand(command, terragruntOptions)
}

// checkDeprecated checks if the given command is deprecated.  If so: prints a message and returns the new command.
func checkDeprecated(command string) string {
	newCommand, deprecated := DEPRECATED_COMMANDS[command]
	if deprecated {
		fmt.Printf("%v is deprecated; running %v instead.\n", command, newCommand)
		return newCommand
	}
	return command
}

// runCommand runs one or many terraform commands based on the type of
// terragrunt command
func runCommand(command string, terragruntOptions *options.TerragruntOptions) (finalEff error) {
	if isMultiModuleCommand(command) {
		return runMultiModuleCommand(command, terragruntOptions)
	}
	return runTerragrunt(terragruntOptions)
}

// Run Terragrunt with the given options and CLI args. This will forward all the args directly to Terraform, enforcing
// best practices along the way.
func runTerragrunt(terragruntOptions *options.TerragruntOptions) error {
	conf, err := config.ReadTerragruntConfig(terragruntOptions)
	if err != nil {
		return err
	}

	if conf.Terraform != nil && conf.Terraform.ExtraArgs != nil && len(conf.Terraform.ExtraArgs) > 0 {
		terragruntOptions.TerraformCliArgs = append(terragruntOptions.TerraformCliArgs, filterTerraformExtraArgs(terragruntOptions, conf)...)
	}

	if sourceUrl, hasSourceUrl := getTerraformSourceUrl(terragruntOptions, conf); hasSourceUrl {
		if err := downloadTerraformSource(sourceUrl, terragruntOptions); err != nil {
			return err
		}
	}

	if err := downloadModules(terragruntOptions); err != nil {
		return err
	}

	if conf.RemoteState != nil {
		if err := configureRemoteState(conf.RemoteState, terragruntOptions); err != nil {
			return err
		}
	}

	return shell.RunTerraformCommand(terragruntOptions, terragruntOptions.TerraformCliArgs...)
}

// Returns true if the command the user wants to execute is supposed to affect multiple Terraform modules, such as the
// apply-all or destroy-all command.
func isMultiModuleCommand(command string) bool {
	return util.ListContainsElement(MULTI_MODULE_COMMANDS, command)
}

// Execute a command that affects multiple Terraform modules, such as the apply-all or destroy-all command.
func runMultiModuleCommand(command string, terragruntOptions *options.TerragruntOptions) error {
	switch command {
	case CMD_APPLY_ALL:
		return applyAll(terragruntOptions)
	case CMD_DESTROY_ALL:
		return destroyAll(terragruntOptions)
	case CMD_OUTPUT_ALL:
		return outputAll(terragruntOptions)
	case CMD_PLAN_ALL:
		return planAll(terragruntOptions)
	default:
		return errors.WithStackTrace(UnrecognizedCommand(command))
	}
}

// A quick sanity check that calls `terraform get` to download modules, if they aren't already downloaded.
func downloadModules(terragruntOptions *options.TerragruntOptions) error {
	switch firstArg(terragruntOptions.TerraformCliArgs) {
	case "apply", "destroy", "graph", "output", "plan", "show", "taint", "untaint", "validate":
		shouldDownload, err := shouldDownloadModules(terragruntOptions)
		if err != nil {
			return err
		}
		if shouldDownload {
			return shell.RunTerraformCommand(terragruntOptions, "get", "-update")
		}
	}

	return nil
}

// Return true if modules aren't already downloaded and the Terraform templates in this project reference modules.
// Note that to keep the logic in this code very simple, this code ONLY detects the case where you haven't downloaded
// modules at all. Detecting if your downloaded modules are out of date (as opposed to missing entirely) is more
// complicated and not something we handle at the moment.
func shouldDownloadModules(terragruntOptions *options.TerragruntOptions) (bool, error) {
	if util.FileExists(util.JoinPath(terragruntOptions.WorkingDir, ".terraform/modules")) {
		return false, nil
	}

	return util.Grep(MODULE_REGEX, fmt.Sprintf("%s/%s", terragruntOptions.WorkingDir, TERRAFORM_EXTENSION_GLOB))
}

// If the user entered a Terraform command that uses state (e.g. plan, apply), make sure remote state is configured
// before running the command.
func configureRemoteState(remoteState *remote.RemoteState, terragruntOptions *options.TerragruntOptions) error {
	// We only configure remote state for the commands that use the tfstate files. We do not configure it for
	// commands such as "get" or "version".
	if util.ListContainsElement(TERRAFORM_COMMANDS_THAT_USE_STATE, firstArg(terragruntOptions.TerraformCliArgs)) {
		return remoteState.ConfigureRemoteState(terragruntOptions)
	}

	return nil
}

// Spin up an entire "stack" by running 'terragrunt apply' in each subfolder, processing them in the right order based
// on terraform_remote_state dependencies.
func applyAll(terragruntOptions *options.TerragruntOptions) error {
	stack, err := configstack.FindStackInSubfolders(terragruntOptions)
	if err != nil {
		return err
	}

	terragruntOptions.Logger.Printf("%s", stack.String())
	shouldApplyAll, err := shell.PromptUserForYesNo("Are you sure you want to run 'terragrunt apply' in each folder of the stack described above?", terragruntOptions)
	if err != nil {
		return err
	}

	if shouldApplyAll {
		return stack.Apply(terragruntOptions)
	}

	return nil
}

// Tear down an entire "stack" by running 'terragrunt destroy' in each subfolder, processing them in the right order
// based on terraform_remote_state dependencies.
func destroyAll(terragruntOptions *options.TerragruntOptions) error {
	stack, err := configstack.FindStackInSubfolders(terragruntOptions)
	if err != nil {
		return err
	}

	terragruntOptions.Logger.Printf("%s", stack.String())
	shouldDestroyAll, err := shell.PromptUserForYesNo("WARNING: Are you sure you want to run `terragrunt destroy` in each folder of the stack described above? There is no undo!", terragruntOptions)
	if err != nil {
		return err
	}

	if shouldDestroyAll {
		return stack.Destroy(terragruntOptions)
	}

	return nil
}

// outputAll prints the outputs from all configuration in a stack, in the order
// specified in the terraform_remote_state dependencies
func outputAll(terragruntOptions *options.TerragruntOptions) error {
	stack, err := configstack.FindStackInSubfolders(terragruntOptions)
	if err != nil {
		return err
	}

	terragruntOptions.Logger.Printf("%s", stack.String())
	return stack.Output(terragruntOptions)
}

<<<<<<< HEAD
// planAll prints the plans from all configuration in a stack, in the order
// specified in the terraform_remote_state dependencies
func planAll(terragruntOptions *options.TerragruntOptions) error {
    stack, err := configstack.FindStackInSubfolders(terragruntOptions)
    if err != nil {
    return err
    }

    terragruntOptions.Logger.Printf("%s", stack.String())
    return stack.Plan(terragruntOptions)
}

// Run the given Terraform command
func runTerraformCommand(terragruntOptions *options.TerragruntOptions) error {
	return shell.RunShellCommand(terragruntOptions, terragruntOptions.TerraformPath, terragruntOptions.TerraformCliArgs...)
}

// Run the given Terraform command and return the stdout as a string
func runTerraformCommandAndCaptureOutput(terragruntOptions *options.TerragruntOptions) (string, error) {
	return shell.RunShellCommandAndCaptureOutput(terragruntOptions, terragruntOptions.TerraformPath, terragruntOptions.TerraformCliArgs...)
}

=======
>>>>>>> a03c6f75
// Custom error types

var DontManuallyConfigureRemoteState = fmt.Errorf("Instead of manually using the 'remote config' command, define your remote state settings in %s and Terragrunt will automatically configure it for you (and all your team members) next time you run it.", config.DefaultTerragruntConfigPath)

type UnrecognizedCommand string

func (commandName UnrecognizedCommand) Error() string {
	return fmt.Sprintf("Unrecognized command: %s", string(commandName))
}<|MERGE_RESOLUTION|>--- conflicted
+++ resolved
@@ -318,7 +318,6 @@
 	return stack.Output(terragruntOptions)
 }
 
-<<<<<<< HEAD
 // planAll prints the plans from all configuration in a stack, in the order
 // specified in the terraform_remote_state dependencies
 func planAll(terragruntOptions *options.TerragruntOptions) error {
@@ -331,18 +330,6 @@
     return stack.Plan(terragruntOptions)
 }
 
-// Run the given Terraform command
-func runTerraformCommand(terragruntOptions *options.TerragruntOptions) error {
-	return shell.RunShellCommand(terragruntOptions, terragruntOptions.TerraformPath, terragruntOptions.TerraformCliArgs...)
-}
-
-// Run the given Terraform command and return the stdout as a string
-func runTerraformCommandAndCaptureOutput(terragruntOptions *options.TerragruntOptions) (string, error) {
-	return shell.RunShellCommandAndCaptureOutput(terragruntOptions, terragruntOptions.TerraformPath, terragruntOptions.TerraformCliArgs...)
-}
-
-=======
->>>>>>> a03c6f75
 // Custom error types
 
 var DontManuallyConfigureRemoteState = fmt.Errorf("Instead of manually using the 'remote config' command, define your remote state settings in %s and Terragrunt will automatically configure it for you (and all your team members) next time you run it.", config.DefaultTerragruntConfigPath)

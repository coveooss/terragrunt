package cli

import (
	"fmt"
	"io"
	"os"
	"os/exec"
	"path/filepath"
	"regexp"
	"strings"
	"syscall"

	"github.com/fatih/color"
	"github.com/gruntwork-io/terragrunt/aws_helper"
	"github.com/gruntwork-io/terragrunt/config"
	"github.com/gruntwork-io/terragrunt/configstack"
	"github.com/gruntwork-io/terragrunt/errors"
	"github.com/gruntwork-io/terragrunt/options"
	"github.com/gruntwork-io/terragrunt/remote"
	"github.com/gruntwork-io/terragrunt/shell"
	"github.com/gruntwork-io/terragrunt/util"
	"github.com/urfave/cli"
)

const OPT_TERRAGRUNT_CONFIG = "terragrunt-config"
const OPT_TERRAGRUNT_TFPATH = "terragrunt-tfpath"
const OPT_NON_INTERACTIVE = "terragrunt-non-interactive"
const OPT_WORKING_DIR = "terragrunt-working-dir"
const OPT_TERRAGRUNT_SOURCE = "terragrunt-source"
const OPT_TERRAGRUNT_SOURCE_UPDATE = "terragrunt-source-update"
const OPT_TERRAGRUNT_IGNORE_DEPENDENCY_ERRORS = "terragrunt-ignore-dependency-errors"
const OPT_LOGGING_LEVEL = "terragrunt-logging-level"
const OPT_AWS_PROFILE = "profile"

var ALL_TERRAGRUNT_BOOLEAN_OPTS = []string{OPT_NON_INTERACTIVE, OPT_TERRAGRUNT_SOURCE_UPDATE, OPT_TERRAGRUNT_IGNORE_DEPENDENCY_ERRORS}
var ALL_TERRAGRUNT_STRING_OPTS = []string{OPT_TERRAGRUNT_CONFIG, OPT_TERRAGRUNT_TFPATH, OPT_WORKING_DIR, OPT_TERRAGRUNT_SOURCE, OPT_LOGGING_LEVEL, OPT_AWS_PROFILE}

const MULTI_MODULE_SUFFIX = "-all"
const CMD_INIT = "init"

// DEPRECATED_COMMANDS is a map of deprecated commands to the commands that replace them.
var DEPRECATED_COMMANDS = map[string]string{
	"spin-up":   "apply-all",
	"tear-down": "destroy-all",
}

var TERRAFORM_COMMANDS_THAT_USE_STATE = []string{
	"init",
	"apply",
	"destroy",
	"env",
	"import",
	"graph",
	"output",
	"plan",
	"push",
	"refresh",
	"show",
	"taint",
	"untaint",
	"validate",
	"force-unlock",
	"state",
}

var TERRAFORM_COMMANDS_WITH_SUBCOMMAND = []string{
	"debug",
	"state",
}

// Since Terragrunt is just a thin wrapper for Terraform, and we don't want to repeat every single Terraform command
// in its definition, we don't quite fit into the model of any Go CLI library. Fortunately, urfave/cli allows us to
// override the whole template used for the Usage Text.
//
// TODO: this description text has copy/pasted versions of many Terragrunt constants, such as command names and file
// names. It would be easy to make this code DRY using fmt.Sprintf(), but then it's hard to make the text align nicely.
// Write some code to take generate this help text automatically, possibly leveraging code that's part of urfave/cli.
var CUSTOM_USAGE_TEXT = `DESCRIPTION:
   {{.Name}} - {{.UsageText}}

USAGE:
   {{.Usage}}

COMMANDS:
   get-doc [list]                        Print the documentation of all extra_arguments, import_files, pre_hooks, post_hooks and extra_command
<<<<<<< HEAD
   get-stack [json]                      Get the list of stack to execute (optionally specify json to get the stack with its dependencies)
=======
   get-stack [json]                      Get a list of terraform modules sorted by dependency order
>>>>>>> dcc907fd
   get-versions                          Get all versions of underlying tools (including extra_command)

   -all operations:
   plan-all                              Display the plans of a 'stack' by running 'terragrunt plan' in each subfolder (with a summary at the end)
   apply-all                             Apply a 'stack' by running 'terragrunt apply' in each subfolder
   output-all                            Display the outputs of a 'stack' by running 'terragrunt output' in each subfolder (no error if a subfolder doesn't have outputs)
   destroy-all                           Destroy a 'stack' by running 'terragrunt destroy' in each subfolder in reverse dependency order
   *-all                                 In fact, the -all could be applied on any terraform or custom commands (that's cool)

   terraform commands:
   *             Terragrunt forwards all other commands directly to Terraform

GLOBAL OPTIONS:
   terragrunt-config                    Path to the Terragrunt config file. Default is terraform.tfvars.
   terragrunt-tfpath                    Path to the Terraform binary. Default is terraform (on PATH).
   terragrunt-non-interactive           Assume "yes" for all prompts.
   terragrunt-working-dir               The path to the Terraform templates. Default is current directory.
   terragrunt-source                    Download Terraform configurations from the specified source into a temporary folder, and run Terraform in that temporary folder.
   terragrunt-source-update             Delete the contents of the temporary folder to clear out any old, cached source code before downloading new source code into it.
   terragrunt-ignore-dependency-errors  *-all commands continue processing components even if a dependency fails.
   terragrunt-logging-level             CRITICAL (0), ERROR (1), WARNING (2), NOTICE (3), INFO (4), DEBUG (5)
   profile                              Specify an AWS profile to use

VERSION:
   {{.Version}}{{if len .Authors}}

AUTHOR(S):
   {{range .Authors}}{{.}}{{end}}
   {{end}}
`

var MODULE_REGEX = regexp.MustCompile(`module[[:blank:]]+".+"`)

// This uses the constraint syntax from https://github.com/hashicorp/go-version
const DEFAULT_TERRAFORM_VERSION_CONSTRAINT = ">= v0.9.3"

const TERRAFORM_EXTENSION_GLOB = "*.tf"

var terragruntVersion string
var terraformVersion string

// Create the Terragrunt CLI App
func CreateTerragruntCli(version string, writer io.Writer, errwriter io.Writer) *cli.App {
	cli.OsExiter = func(exitCode int) {
		// Do nothing. We just need to override this function, as the default value calls os.Exit, which
		// kills the app (or any automated test) dead in its tracks.
	}

	cli.AppHelpTemplate = CUSTOM_USAGE_TEXT

	app := cli.NewApp()

	app.Name = "terragrunt"
	app.Author = "Gruntwork <www.gruntwork.io>"
	app.Version = version
	app.Action = runApp
	app.Usage = "terragrunt <COMMAND>"
	app.Writer = writer
	app.ErrWriter = errwriter
	app.UsageText = `Terragrunt is a thin wrapper for Terraform that provides extra tools for working with multiple
   Terraform modules, remote state, and locking. For documentation, see https://github.com/gruntwork-io/terragrunt/.`

	terragruntVersion = version
	return app
}

// The sole action for the app
func runApp(cliContext *cli.Context) (finalErr error) {
	defer errors.Recover(func(cause error) { finalErr = cause })

	os.Setenv("TERRAGRUNT_CACHE_FOLDER", util.GetTempDownloadFolder("terragrunt-cache"))

	terragruntOptions, err := ParseTerragruntOptions(cliContext)
	if err != nil {
		return err
	}

	// If someone calls us with no args at all, show the help text and exit
	if !cliContext.Args().Present() {
		title := color.New(color.FgYellow, color.Underline).SprintFunc()
		fmt.Println(title("\nTERRAGRUNT\n"))
		cli.ShowAppHelp(cliContext)

		fmt.Fprintln(cliContext.App.Writer)
		util.SetWarningLoggingLevel()
		fmt.Println(title("TERRAFORM\n"))
		shell.RunTerraformCommand(terragruntOptions, "--help")
		return nil
	}

	// If AWS is configured, we init the session to ensure that proper environment variables are set
	if terragruntOptions.AwsProfile != "" || os.Getenv("AWS_PROFILE") != "" && os.Getenv("AWS_ACCESS_KEY_ID") == "" {
		_, err := aws_helper.InitAwsSession(terragruntOptions.AwsProfile)
		if err != nil {
			return err
		}
	}

	if err := CheckTerraformVersion(DEFAULT_TERRAFORM_VERSION_CONSTRAINT, terragruntOptions); err != nil {
		return err
	}

	givenCommand := cliContext.Args().First()
	command := checkDeprecated(givenCommand, terragruntOptions)
	return runCommand(command, terragruntOptions)
}

// checkDeprecated checks if the given command is deprecated.  If so: prints a message and returns the new command.
func checkDeprecated(command string, terragruntOptions *options.TerragruntOptions) string {
	newCommand, deprecated := DEPRECATED_COMMANDS[command]
	if deprecated {
		terragruntOptions.Logger.Warningf("%v is deprecated; running %v instead.\n", command, newCommand)
		return newCommand
	}
	return command
}

// runCommand runs one or many terraform commands based on the type of
// terragrunt command
func runCommand(command string, terragruntOptions *options.TerragruntOptions) (finalEff error) {
	terragruntOptions.IgnoreRemainingInterpolation = true
	if err := setRoleEnvironmentVariables(terragruntOptions, ""); err != nil {
		return err
	}
	if strings.HasSuffix(command, MULTI_MODULE_SUFFIX) || command == CMD_GET_STACK {
		return runMultiModuleCommand(command, terragruntOptions)
<<<<<<< HEAD
=======
	} else if command == "get-stack" {
		return getStack(terragruntOptions)
>>>>>>> dcc907fd
	}
	return runTerragrunt(terragruntOptions)
}

// Run Terragrunt with the given options and CLI args. This will forward all the args directly to Terraform, enforcing
// best practices along the way.
func runTerragrunt(terragruntOptions *options.TerragruntOptions) (result error) {
	terragruntOptions.IgnoreRemainingInterpolation = true
	conf, err := config.ReadTerragruntConfig(terragruntOptions)
	if err != nil {
		return err
	}

	// Check if the current command is an extra command
	actualCommand := getActualCommand(terragruntOptions, conf)

	if actualCommand.Command == CMD_GET_STACK {
		return stackHandler(terragruntOptions, conf)
	}

	if conf.Terraform != nil && len(conf.Terraform.ExtraArgs) > 0 {
		commandLength := 1
		if util.ListContainsElement(TERRAFORM_COMMANDS_WITH_SUBCOMMAND, terragruntOptions.TerraformCliArgs[0]) {
			commandLength = 2
		}

		// Options must be inserted after command but before the other args command is either 1 word or 2 words
		var args []string
		args = append(args, terragruntOptions.TerraformCliArgs[:commandLength]...)
		args = append(args, filterTerraformExtraArgs(terragruntOptions, conf)...)
		if commandLength <= len(terragruntOptions.TerraformCliArgs) {
			args = append(args, terragruntOptions.TerraformCliArgs[commandLength:]...)
		}

		terragruntOptions.TerraformCliArgs = args
	}

	conf.SubstituteAllVariables(terragruntOptions, false)

	// Copy the deployment files to the working directory
	sourceURL, hasSourceURL := getTerraformSourceURL(terragruntOptions, conf)
	if sourceURL == "" {
		sourceURL = terragruntOptions.WorkingDir
	}

	if conf.Uniqueness != nil {
		// If uniqueness_criteria has been defined, we set it in the options to ensure that
		// we use distinct folder based on this criteria
		terragruntOptions.Uniqueness = *conf.Uniqueness
	}
	terraformSource, err := processTerraformSource(sourceURL, terragruntOptions)
	if err != nil {
		return err
	}
	if hasSourceURL || len(conf.ImportFiles) > 0 {
		// If there are import files, we force the usage of a temp directory.
		if err = downloadTerraformSource(terraformSource, terragruntOptions); err != nil {
			return err
		}
	}
	conf.SubstituteAllVariables(terragruntOptions, true)

	// Import the required files in the temporary folder and copy the temporary imported file in the
	// working folder. We did not put them directly into the folder because terraform init would complain
	// if there are already terraform files in the target folder
	if err := importFiles(terragruntOptions, conf.ImportFiles, terragruntOptions.WorkingDir, false); err != nil {
		return err
	}

	// Retrieve the default variables from the terraform files
	err = importDefaultVariables(terragruntOptions, terragruntOptions.WorkingDir)
	if err != nil {
		return err
	}

	terragruntOptions.IgnoreRemainingInterpolation = false
	conf.SubstituteAllVariables(terragruntOptions, true)

	if actualCommand.Command == "get-versions" {
		PrintVersions(terragruntOptions, conf)
		os.Exit(0)
	}

	if actualCommand.Command == "get-doc" {
		PrintDoc(terragruntOptions, conf)
		os.Exit(0)
	}

	// Check if we must configure environment variables to assume a distinct role when applying external commands.
	if conf.AssumeRole != nil && *conf.AssumeRole != "" {
		terragruntOptions.Logger.Notice("Assuming role", *conf.AssumeRole)
		if err := setRoleEnvironmentVariables(terragruntOptions, *conf.AssumeRole); err != nil {
			return err
		}
	}

	terragruntOptions.Env["TERRAGRUNT_COMMAND"] = terragruntOptions.TerraformCliArgs[0]
	if actualCommand.Extra != nil {
		terragruntOptions.Env["TERRAGRUNT_EXTRA_COMMAND"] = actualCommand.Command
	}
	terragruntOptions.Env["TERRAGRUNT_VERSION"] = terragruntVersion
	terragruntOptions.Env["TERRAFORM_VERSION"] = terraformVersion

	// Temporary make the command behave as another command to initialize the folder properly
	// (to be sure that the remote state file get initialized)
	if actualCommand.BehaveAs != "" {
		terragruntOptions.TerraformCliArgs[0] = actualCommand.BehaveAs
	}

	if err := downloadModules(terragruntOptions); err != nil {
		return err
	}

	// Resolve the links to check if we must copy files in them
	modules, err := getModulesFolders(terragruntOptions)
	if err != nil {
		return err
	}
	for _, moduleFolder := range modules {
		if err := importFiles(terragruntOptions, conf.ImportFiles, moduleFolder, true); err != nil {
			return err
		}
	}

	// If there is no terraform file in the folder, we skip the command
	tfFiles, err := util.FindFiles(terragruntOptions.WorkingDir, "*.tf", "*.tf.json")
	if err != nil {
		return err
	}
	if len(tfFiles) == 0 {
		terragruntOptions.Logger.Warning("No terraform file found, skipping folder")
		return nil
	}

	// Save all variable files requested in the terragrunt config
	terragruntOptions.SaveVariables()

	// Set the temporary script folder as the first item of the PATH
	terragruntOptions.Env["PATH"] = fmt.Sprintf("%s%c%s", filepath.Join(terraformSource.WorkingDir, config.TerragruntScriptFolder), filepath.ListSeparator, terragruntOptions.Env["PATH"])

	// Executing the pre-hooks commands that should be ran before init state if there are
	if err = runHooks(terragruntOptions, conf.PreHooks, func(hook config.Hook) bool { return !hook.AfterInitState }); err != nil {
		return err
	}

	// Configure remote state if required
	if conf.RemoteState != nil {
		if err := configureRemoteState(conf.RemoteState, terragruntOptions); err != nil {
			return err
		}
	}

	// Executing the pre-hooks that should be ran after init state if there are
	if err = runHooks(terragruntOptions, conf.PreHooks, func(hook config.Hook) bool { return hook.AfterInitState }); err != nil {
		return err
	}

	defer func() {
		// If there is an error but it is in fact a plan status, we run the post hooks normally
		_, planStatusError := result.(errors.PlanWithChanges)

		// Executing the post-hooks commands if there are and there is no error
		if result == nil || planStatusError {
			if err := runHooks(terragruntOptions, conf.PostHooks, nil); err != nil {
				result = err
			}
		}
	}()

	// We define a filter to trap plan exit code that are not real error
	filterPlanError := func(err error, command string) error {
		if err == nil || command != "plan" {
			return err
		}
		if exiterr, ok := errors.Unwrap(err).(*exec.ExitError); ok {
			// For plan, an error with exit code 2 should not be considered as a real error
			if exiterr.Sys().(syscall.WaitStatus).ExitStatus() == errors.CHANGE_EXIT_CODE {
				return errors.PlanWithChanges{}
			}
		}
		return err
	}

	if actualCommand.Extra != nil {
		// The command is not a native terraform command
		runner := shell.RunShellCommand
		if *actualCommand.Extra.ExpandArgs {
			runner = shell.RunShellCommandExpandArgs
		}

		err = runner(terragruntOptions, actualCommand.Command, append(actualCommand.Extra.Arguments, terragruntOptions.TerraformCliArgs[1:]...)...)
		return filterPlanError(err, actualCommand.Extra.ActAs)
	}

	// If the command is 'init', stop here. That's because ConfigureRemoteState above will have already called
	// terraform init if it was necessary, and the below RunTerraformCommand would end up calling init without
	// the correct remote state arguments, which is confusing.
	if terragruntOptions.TerraformCliArgs[0] == CMD_INIT {
		terragruntOptions.Logger.Warning("Running 'init' manually is not necessary: Terragrunt will call it automatically when needed before running other Terraform commands")
		return nil
	}

	// We restore back the name of the command since it may have been temporary changed to support state file initialization and get modules
	terragruntOptions.TerraformCliArgs[0] = actualCommand.Command
	err = shell.RunTerraformCommand(terragruntOptions, terragruntOptions.TerraformCliArgs...)
	return filterPlanError(err, actualCommand.Command)
}

// Returns true if the command the user wants to execute is supposed to affect multiple Terraform modules, such as the
// apply-all or destroy-all command.
func isMultiModuleCommand(command string) bool {
	return strings.HasSuffix(command, MULTI_MODULE_SUFFIX)
}

// Execute a command that affects multiple Terraform modules, such as the apply-all or destroy-all command.
func runMultiModuleCommand(command string, terragruntOptions *options.TerragruntOptions) error {
	realCommand := strings.TrimSuffix(command, MULTI_MODULE_SUFFIX)
	if command == CMD_GET_STACK {
		return getStack(terragruntOptions)
	} else if strings.HasPrefix(command, "plan-") {
		return planAll(realCommand, terragruntOptions)
	} else if strings.HasPrefix(command, "apply-") {
		return applyAll(realCommand, terragruntOptions)
	} else if strings.HasPrefix(command, "destroy-") {
		return destroyAll(realCommand, terragruntOptions)
	} else if strings.HasPrefix(command, "output-") {
		return outputAll(realCommand, terragruntOptions)
	} else {
		if strings.HasSuffix(command, MULTI_MODULE_SUFFIX) {
			return runAll(realCommand, terragruntOptions)
		}
		return errors.WithStackTrace(UnrecognizedCommand(command))
	}
}

// A quick sanity check that calls `terraform get` to download modules, if they aren't already downloaded.
func downloadModules(terragruntOptions *options.TerragruntOptions) error {
	switch firstArg(terragruntOptions.TerraformCliArgs) {
	case "apply", "destroy", "graph", "output", "plan", "show", "taint", "untaint", "validate":
		shouldDownload, err := shouldDownloadModules(terragruntOptions)
		if err != nil {
			return err
		}
		if shouldDownload {
			return shell.RunTerraformCommandAndRedirectOutputToLogger(terragruntOptions, "get", "-update")
		}
	}

	return nil
}

// Return true if modules aren't already downloaded and the Terraform templates in this project reference modules.
// Note that to keep the logic in this code very simple, this code ONLY detects the case where you haven't downloaded
// modules at all. Detecting if your downloaded modules are out of date (as opposed to missing entirely) is more
// complicated and not something we handle at the moment.
func shouldDownloadModules(terragruntOptions *options.TerragruntOptions) (bool, error) {
	modulesPath := util.JoinPath(terragruntOptions.WorkingDir, ".terraform/modules")
	if util.FileExists(modulesPath) {
		return false, nil
	}

	return util.Grep(MODULE_REGEX, fmt.Sprintf("%s/%s", terragruntOptions.WorkingDir, TERRAFORM_EXTENSION_GLOB))
}

// If the user entered a Terraform command that uses state (e.g. plan, apply), make sure remote state is configured
// before running the command.
func configureRemoteState(remoteState *remote.RemoteState, terragruntOptions *options.TerragruntOptions) error {
	// We only configure remote state for the commands that use the tfstate files. We do not configure it for
	// commands such as "get" or "version".
	if util.ListContainsElement(TERRAFORM_COMMANDS_THAT_USE_STATE, firstArg(terragruntOptions.TerraformCliArgs)) {
		return remoteState.ConfigureRemoteState(terragruntOptions)
	}

	return nil
}

<<<<<<< HEAD
=======
// Get a list of terraform modules sorted by dependency order
func getStack(terragruntOptions *options.TerragruntOptions) error {
	stack, err := configstack.FindStackInSubfolders(terragruntOptions)
	if err != nil {
		return err
	}
	stack.SortModules()

	json := util.ListContainsElement(terragruntOptions.TerraformCliArgs[1:], "json")
	if json {
		json, err := stack.ToJSONString()
		if err != nil {
			return err
		}
		fmt.Println(json)
	} else {
		fmt.Println(stack.String())
	}

	return nil
}

>>>>>>> dcc907fd
// runAll run the specified command on all configuration in a stack, in the order
// specified in the terraform_remote_state dependencies
func runAll(command string, terragruntOptions *options.TerragruntOptions) error {
	stack, err := configstack.FindStackInSubfolders(terragruntOptions)
	if err != nil {
		return err
	}

	terragruntOptions.Logger.Notice(stack)
	return stack.RunAll([]string{command}, terragruntOptions, configstack.NormalOrder)
}

// planAll prints the plans from all configuration in a stack, in the order
// specified in the terraform_remote_state dependencies
func planAll(command string, terragruntOptions *options.TerragruntOptions) error {
	stack, err := configstack.FindStackInSubfolders(terragruntOptions)
	if err != nil {
		return err
	}

	terragruntOptions.Logger.Notice(stack.String())
	return stack.Plan(command, terragruntOptions)
}

// Spin up an entire "stack" by running 'terragrunt apply' in each subfolder, processing them in the right order based
// on terraform_remote_state dependencies.
func applyAll(command string, terragruntOptions *options.TerragruntOptions) error {
	stack, err := configstack.FindStackInSubfolders(terragruntOptions)
	if err != nil {
		return err
	}

	prompt := fmt.Sprintf("%s\nAre you sure you want to run 'terragrunt apply' in each folder of the stack described above?", stack)
	shouldApplyAll, err := shell.PromptUserForYesNo(prompt, terragruntOptions)
	if err != nil {
		return err
	}

	if shouldApplyAll {
		return stack.RunAll([]string{command, "-input=false"}, terragruntOptions, configstack.NormalOrder)
	}

	return nil
}

// Tear down an entire "stack" by running 'terragrunt destroy' in each subfolder, processing them in the right order
// based on terraform_remote_state dependencies.
func destroyAll(command string, terragruntOptions *options.TerragruntOptions) error {
	stack, err := configstack.FindStackInSubfolders(terragruntOptions)
	if err != nil {
		return err
	}

	prompt := fmt.Sprintf("%s\nWARNING: Are you sure you want to run `terragrunt destroy` in each folder of the stack described above? There is no undo!", stack)
	shouldDestroyAll, err := shell.PromptUserForYesNo(prompt, terragruntOptions)
	if err != nil {
		return err
	}

	if shouldDestroyAll {
		return stack.RunAll([]string{command, "-force", "-input=false"}, terragruntOptions, configstack.ReverseOrder)
	}

	return nil
}

// outputAll prints the outputs from all configuration in a stack, in the order
// specified in the terraform_remote_state dependencies
func outputAll(command string, terragruntOptions *options.TerragruntOptions) error {
	stack, err := configstack.FindStackInSubfolders(terragruntOptions)
	if err != nil {
		return err
	}

	terragruntOptions.Logger.Notice(stack)
	return stack.Output(command, terragruntOptions)
}

// Custom error types

var DontManuallyConfigureRemoteState = fmt.Errorf("Instead of manually using the 'remote config' command, define your remote state settings in %s and Terragrunt will automatically configure it for you (and all your team members) next time you run it.", config.DefaultTerragruntConfigPath)

type UnrecognizedCommand string

func (commandName UnrecognizedCommand) Error() string {
	return fmt.Sprintf("Unrecognized command: %s", string(commandName))
}<|MERGE_RESOLUTION|>--- conflicted
+++ resolved
@@ -83,11 +83,7 @@
 
 COMMANDS:
    get-doc [list]                        Print the documentation of all extra_arguments, import_files, pre_hooks, post_hooks and extra_command
-<<<<<<< HEAD
-   get-stack [json]                      Get the list of stack to execute (optionally specify json to get the stack with its dependencies)
-=======
-   get-stack [json]                      Get a list of terraform modules sorted by dependency order
->>>>>>> dcc907fd
+   get-stack [json]                      Get the list of stack to execute sorted by dependency order (optionally specify json to get the stack with its dependencies)
    get-versions                          Get all versions of underlying tools (including extra_command)
 
    -all operations:
@@ -212,16 +208,13 @@
 	if err := setRoleEnvironmentVariables(terragruntOptions, ""); err != nil {
 		return err
 	}
-	if strings.HasSuffix(command, MULTI_MODULE_SUFFIX) || command == CMD_GET_STACK {
+	if command == getStackCommand || strings.HasSuffix(command, MULTI_MODULE_SUFFIX) {
 		return runMultiModuleCommand(command, terragruntOptions)
-<<<<<<< HEAD
-=======
-	} else if command == "get-stack" {
-		return getStack(terragruntOptions)
->>>>>>> dcc907fd
 	}
 	return runTerragrunt(terragruntOptions)
 }
+
+var runHandler func(*options.TerragruntOptions, *config.TerragruntConfig) error
 
 // Run Terragrunt with the given options and CLI args. This will forward all the args directly to Terraform, enforcing
 // best practices along the way.
@@ -232,12 +225,13 @@
 		return err
 	}
 
+	// If runHandler has been specified, we bypass the planned execution and defer the control // to the handler
+	if runHandler != nil {
+		return runHandler(terragruntOptions, conf)
+	}
+
 	// Check if the current command is an extra command
 	actualCommand := getActualCommand(terragruntOptions, conf)
-
-	if actualCommand.Command == CMD_GET_STACK {
-		return stackHandler(terragruntOptions, conf)
-	}
 
 	if conf.Terraform != nil && len(conf.Terraform.ExtraArgs) > 0 {
 		commandLength := 1
@@ -252,7 +246,6 @@
 		if commandLength <= len(terragruntOptions.TerraformCliArgs) {
 			args = append(args, terragruntOptions.TerraformCliArgs[commandLength:]...)
 		}
-
 		terragruntOptions.TerraformCliArgs = args
 	}
 
@@ -436,7 +429,7 @@
 // Execute a command that affects multiple Terraform modules, such as the apply-all or destroy-all command.
 func runMultiModuleCommand(command string, terragruntOptions *options.TerragruntOptions) error {
 	realCommand := strings.TrimSuffix(command, MULTI_MODULE_SUFFIX)
-	if command == CMD_GET_STACK {
+	if command == getStackCommand {
 		return getStack(terragruntOptions)
 	} else if strings.HasPrefix(command, "plan-") {
 		return planAll(realCommand, terragruntOptions)
@@ -446,12 +439,10 @@
 		return destroyAll(realCommand, terragruntOptions)
 	} else if strings.HasPrefix(command, "output-") {
 		return outputAll(realCommand, terragruntOptions)
-	} else {
-		if strings.HasSuffix(command, MULTI_MODULE_SUFFIX) {
-			return runAll(realCommand, terragruntOptions)
-		}
-		return errors.WithStackTrace(UnrecognizedCommand(command))
-	}
+	} else if strings.HasSuffix(command, MULTI_MODULE_SUFFIX) {
+		return runAll(realCommand, terragruntOptions)
+	}
+	return errors.WithStackTrace(UnrecognizedCommand(command))
 }
 
 // A quick sanity check that calls `terraform get` to download modules, if they aren't already downloaded.
@@ -495,31 +486,6 @@
 	return nil
 }
 
-<<<<<<< HEAD
-=======
-// Get a list of terraform modules sorted by dependency order
-func getStack(terragruntOptions *options.TerragruntOptions) error {
-	stack, err := configstack.FindStackInSubfolders(terragruntOptions)
-	if err != nil {
-		return err
-	}
-	stack.SortModules()
-
-	json := util.ListContainsElement(terragruntOptions.TerraformCliArgs[1:], "json")
-	if json {
-		json, err := stack.ToJSONString()
-		if err != nil {
-			return err
-		}
-		fmt.Println(json)
-	} else {
-		fmt.Println(stack.String())
-	}
-
-	return nil
-}
-
->>>>>>> dcc907fd
 // runAll run the specified command on all configuration in a stack, in the order
 // specified in the terraform_remote_state dependencies
 func runAll(command string, terragruntOptions *options.TerragruntOptions) error {

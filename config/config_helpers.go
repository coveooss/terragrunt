--- conflicted
+++ resolved
@@ -18,7 +18,7 @@
 var INTERPOLATION_SYNTAX_REGEX = regexp.MustCompile(`\$\{.*?\}`)
 var INTERPOLATION_SYNTAX_REGEX_SINGLE = regexp.MustCompile(fmt.Sprintf(`"(%s)"`, INTERPOLATION_SYNTAX_REGEX))
 var HELPER_FUNCTION_SYNTAX_REGEX = regexp.MustCompile(`^\$\{(.*?)\((.*?)\)\}$`)
-var HELPER_VAR_REGEX = regexp.MustCompile(`^\$\{var\.([[[:alpha:]][\w-]*)\}$`)
+var HELPER_VAR_REGEX = regexp.MustCompile(`\$\{var\.([[[:alpha:]][\w-]*)\}`)
 var HELPER_FUNCTION_GET_ENV_PARAMETERS_SYNTAX_REGEX = regexp.MustCompile(`^\s*"(?P<env>[^=]+?)"\s*\,` + getVarParams(1) + `$`)
 var HELPER_FUNCTION_GET_DISCOVER_PARAMETERS_SYNTAX_REGEX = regexp.MustCompile(`^\s*"(?P<tag>[^=]+?)"\s*\,` + getVarParams(2) + `$`)
 var HELPER_FUNCTION_SINGLE_STRING_PARAMETER_SYNTAX_REGEX = regexp.MustCompile(`^\s*"(.*?)"\s*$`)
@@ -113,13 +113,8 @@
 func processSingleInterpolationInString(terragruntConfigString string, include *IncludeConfig, terragruntOptions *options.TerragruntOptions) (resolved string, finalErr error) {
 	// The function we pass to ReplaceAllStringFunc cannot return an error, so we have to use named error parameters to capture such errors.
 	resolved = INTERPOLATION_SYNTAX_REGEX_SINGLE.ReplaceAllStringFunc(terragruntConfigString, func(str string) string {
-<<<<<<< HEAD
-		matches := INTERPOLATION_SYNTAX_REGEX_SINGLE.FindStringSubmatch(terragruntConfigString)
+		matches := INTERPOLATION_SYNTAX_REGEX_SINGLE.FindStringSubmatch(str)
 		out, err := resolveTerragruntInterpolation(matches[1], *include, terragruntOptions)
-=======
-		matches := INTERPOLATION_SYNTAX_REGEX_SINGLE.FindStringSubmatch(str)
-		out, err := resolveTerragruntInterpolation(matches[1], include, terragruntOptions)
->>>>>>> 626029d8
 		if err != nil {
 			finalErr = err
 			return str
@@ -195,15 +190,9 @@
 	matches := HELPER_FUNCTION_SYNTAX_REGEX.FindStringSubmatch(str)
 	if len(matches) == 3 {
 		return executeTerragruntHelperFunction(matches[1], matches[2], include, terragruntOptions)
-<<<<<<< HEAD
 	}
 
 	return "", errors.WithStackTrace(InvalidInterpolationSyntax(str))
-=======
-	} else {
-	return "", errors.WithStackTrace(InvalidInterpolationSyntax(str))
-}
->>>>>>> 626029d8
 }
 
 // Return the directory where the Terragrunt configuration file lives
@@ -240,7 +229,6 @@
 	}
 
 	for index, name := range HELPER_FUNCTION_GET_ENV_PARAMETERS_SYNTAX_REGEX.SubexpNames() {
-<<<<<<< HEAD
 		value := strings.TrimSpace(matches[index])
 		switch name {
 		case "env":
@@ -253,15 +241,9 @@
 			if value != "" {
 				varName := fmt.Sprintf("${var.%v}", value)
 				envVariable.DefaultValue, _ = resolveTerragruntVars(varName, terragruntOptions)
-=======
-		if name == "env" {
-			envVariable.Name = strings.TrimSpace(matches[index])
-			}
-		if name == "default" {
-			envVariable.DefaultValue = strings.TrimSpace(matches[index])
->>>>>>> 626029d8
-			}
-		}
+			}
+		}
+	}
 
 	return envVariable, nil
 }
@@ -368,7 +350,6 @@
 
 // Return the relative path between the included Terragrunt configuration file and the current Terragrunt configuration
 // file
-<<<<<<< HEAD
 func pathRelativeToInclude(include IncludeConfig, terragruntOptions *options.TerragruntOptions) (string, error) {
 	parent := getparentLocalConfigFilesLocation(include, terragruntOptions)
 	child := filepath.Dir(terragruntOptions.TerragruntConfigPath)
@@ -381,41 +362,6 @@
 	child := filepath.Dir(terragruntOptions.TerragruntConfigPath)
 	return util.GetPathRelativeTo(parent, child)
 }
-=======
-func pathRelativeToInclude(include *IncludeConfig, terragruntOptions *options.TerragruntOptions) (string, error) {
-	if include == nil {
-		return ".", nil
-}
-
-	includedConfigPath, err := ResolveTerragruntConfigString(include.Path, include, terragruntOptions)
-	if err != nil {
-		return "", errors.WithStackTrace(err)
-	}
-
-	includePath := filepath.Dir(includedConfigPath)
-	currentPath := filepath.Dir(terragruntOptions.TerragruntConfigPath)
-
-	if !filepath.IsAbs(includePath) {
-		includePath = util.JoinPath(currentPath, includePath)
-	}
-
-	return util.GetPathRelativeTo(currentPath, includePath)
-}
-
-// Return the relative path from the current Terragrunt configuration to the included Terragrunt configuration file
-func pathRelativeFromInclude(include *IncludeConfig, terragruntOptions *options.TerragruntOptions) (string, error) {
-	if include == nil {
-		return ".", nil
-}
-
-	includedConfigPath, err := ResolveTerragruntConfigString(include.Path, include, terragruntOptions)
-	if err != nil {
-		return "", errors.WithStackTrace(err)
-		}
-
-	includePath := filepath.Dir(includedConfigPath)
-	currentPath := filepath.Dir(terragruntOptions.TerragruntConfigPath)
->>>>>>> 626029d8
 
 func getparentLocalConfigFilesLocation(include IncludeConfig, terragruntOptions *options.TerragruntOptions) string {
 	cursor := &include

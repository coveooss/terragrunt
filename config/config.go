package config

import (
	"fmt"
	"os"
	"path/filepath"
	"strings"

	"github.com/gruntwork-io/terragrunt/errors"
	"github.com/gruntwork-io/terragrunt/options"
	"github.com/gruntwork-io/terragrunt/remote"
	"github.com/gruntwork-io/terragrunt/util"
	"github.com/hashicorp/hcl"
)

const DefaultTerragruntConfigPath = "terraform.tfvars"
const OldTerragruntConfigPath = ".terragrunt"
const TerragruntScriptFolder = ".terragrunt-scripts"

// TerragruntConfig represents a parsed and expanded configuration
type TerragruntConfig struct {
	Terraform     *TerraformConfig
	RemoteState   *remote.RemoteState
	Dependencies  *ModuleDependencies
	Uniqueness    *string
	PreHooks      []Hook
	PostHooks     []Hook
	ExtraCommands []ExtraCommand
	ImportFiles   []ImportConfig
	AssumeRole    *string
}

func (conf *TerragruntConfig) String() string {
	return fmt.Sprintf("TerragruntConfig{Terraform = %v, RemoteState = %v, Dependencies = %v}", conf.Terraform, conf.RemoteState, conf.Dependencies)
}

// SubstituteAllVariables replace all remaining variables by the value
<<<<<<< HEAD
func (conf *TerragruntConfig) SubstituteAllVariables(terragruntOptions *options.TerragruntOptions, substituteFolders bool) {
	scriptFolder := filepath.Join(terragruntOptions.WorkingDir, TerragruntScriptFolder)
=======
func (conf *TerragruntConfig) SubstituteAllVariables(terragruntOptions *options.TerragruntOptions) {
>>>>>>> 44e92256
	substitute := func(value *string) *string {
		if value == nil {
			return nil
		}

		*value = SubstituteVars(*value, terragruntOptions)
<<<<<<< HEAD
		if substituteFolders {
			// We only substitute folders on the last substitute call
			*value = strings.Replace(*value, GET_TEMP_FOLDER, terragruntOptions.DownloadDir, -1)
			*value = strings.Replace(*value, GET_SCRIPT_FOLDER, scriptFolder, -1)
		}
=======
>>>>>>> 44e92256
		return value
	}

	substitute(conf.Uniqueness)
	substitute(conf.AssumeRole)
	if conf.Terraform != nil {
		substitute(&conf.Terraform.Source)
	}
	if conf.RemoteState != nil && conf.RemoteState.Config != nil {
		for key, value := range conf.RemoteState.Config {
			switch val := value.(type) {
			case string:
				conf.RemoteState.Config[key] = *substitute(&val)
			}
		}
	}

	substituteHooks := func(hooks []Hook) {
		for i, hook := range hooks {
			substitute(&hook.Command)
			for i, arg := range hook.Arguments {
				hook.Arguments[i] = *substitute(&arg)
			}
			hooks[i] = hook
		}
	}
	substituteHooks(conf.PreHooks)
	substituteHooks(conf.PostHooks)

	for i, command := range conf.ExtraCommands {
		for i, cmd := range command.Commands {
			command.Commands[i] = *substitute(&cmd)
		}
		for i, arg := range command.Arguments {
			command.Arguments[i] = *substitute(&arg)
		}
		conf.ExtraCommands[i] = command
	}

	for i, importer := range conf.ImportFiles {
		substitute(&importer.Source)
		substitute(&importer.Target)
		for i, value := range importer.Files {
			importer.Files[i] = *substitute(&value)
		}
		for _, value := range importer.CopyAndRenameFiles {
			substitute(&value.Source)
			substitute(&value.Target)
		}
		conf.ImportFiles[i] = importer
	}
}

// terragruntConfigFile represents the configuration supported in a Terragrunt configuration file (i.e.
// terraform.tfvars or .terragrunt)
type terragruntConfigFile struct {
	Terraform     *TerraformConfig    `hcl:"terraform,omitempty"`
	Include       *IncludeConfig      `hcl:"include,omitempty"`
	Lock          *LockConfig         `hcl:"lock,omitempty"`
	RemoteState   *remote.RemoteState `hcl:"remote_state,omitempty"`
	Dependencies  *ModuleDependencies `hcl:"dependencies,omitempty"`
	Uniqueness    *string             `hcl:"uniqueness_criteria"`
	PreHooks      []Hook              `hcl:"pre_hooks,omitempty"`
	PostHooks     []Hook              `hcl:"post_hooks,omitempty"`
	ExtraCommands []ExtraCommand      `hcl:"extra_command,omitempty"`
	ImportFiles   []ImportConfig      `hcl:"import_files,omitempty"`
	AssumeRole    *string             `hcl:"assume_role"`
}

// Older versions of Terraform did not support locking, so Terragrunt offered locking as a feature. As of version 0.9.0,
// Terraform supports locking natively, so this feature was removed from Terragrunt. However, we keep around the
// LockConfig so we can log a warning for Terragrunt users who are still trying to use it.
type LockConfig map[interface{}]interface{}

// tfvarsFileWithTerragruntConfig represents a .tfvars file that contains a terragrunt = { ... } block
type tfvarsFileWithTerragruntConfig struct {
	Terragrunt *terragruntConfigFile `hcl:"terragrunt,omitempty"`
}

// IncludeConfig represents the configuration settings for a parent Terragrunt configuration file that you can
// "include" in a child Terragrunt configuration file
type IncludeConfig struct {
	Source    string `hcl:"source"`
	Path      string `hcl:"path"`
	IncludeBy *IncludeConfig
}

func (include IncludeConfig) String() string {
	var includeBy string
	if include.IncludeBy != nil {
		includeBy = fmt.Sprintf(" included by %v", include.IncludeBy)
	}
	return fmt.Sprintf("IncludeConfig: %v%s", util.JoinPath(include.Source, include.Path), includeBy)
}

// ModuleDependencies represents the paths to other Terraform modules that must be applied before the current module
// can be applied
type ModuleDependencies struct {
	Paths []string `hcl:"paths"`
}

func (deps *ModuleDependencies) String() string {
	return fmt.Sprintf("ModuleDependencies{Paths = %v}", deps.Paths)
}

// TerraformConfig specifies where to find the Terraform configuration files
type TerraformConfig struct {
	ExtraArgs []TerraformExtraArguments `hcl:"extra_arguments"`
	Source    string                    `hcl:"source"`
}

func (conf *TerraformConfig) String() string {
	return fmt.Sprintf("TerraformConfig{Source = %v}", conf.Source)
}

// TerraformExtraArguments sets a list of arguments to pass to Terraform if command fits any in the `Commands` list
type TerraformExtraArguments struct {
	Name             string   `hcl:",key"`
	Arguments        []string `hcl:"arguments,omitempty"`
	Vars             []string `hcl:"vars,omitempty"`
	RequiredVarFiles []string `hcl:"required_var_files,omitempty"`
	OptionalVarFiles []string `hcl:"optional_var_files,omitempty"`
	Commands         []string `hcl:"commands,omitempty"`
}

func (conf *TerraformExtraArguments) String() string {
	return fmt.Sprintf("TerraformArguments{Name = %s, Arguments = %v, Commands = %v}", conf.Name, conf.Arguments, conf.Commands)
}

// Hook is a definition of user command that should be executed as part of the terragrunt process
type Hook struct {
<<<<<<< HEAD
	Name        string   `hcl:",key"`
	Command     string   `hcl:"command"`
	OnCommands  []string `hcl:"on_commands,omitempty"`
	OS          []string `hcl:"os,omitempty"`
	Arguments   []string `hcl:"arguments,omitempty"`
	ExpandArgs  bool     `hcl:"expand_args,omitempty"`
	IgnoreError bool     `hcl:"ignore_error,omitempty"`
=======
	Name       string   `hcl:",key"`
	Command    string   `hcl:"command"`
	OnCommands []string `hcl:"on_commands,omitempty"`
	OS         []string `hcl:"os,omitempty"`
	Arguments  []string `hcl:"arguments,omitempty"`
	ExpandArgs bool     `hcl:"expand_args,omitempty"`
>>>>>>> 44e92256
}

func (hook *Hook) String() string {
	return fmt.Sprintf("Hook %s: %s %s", hook.Name, hook.Command, strings.Join(hook.Arguments, " "))
}

// ExtraCommand is a definition of user extra command that should be executed in place of terraform
type ExtraCommand struct {
	Name       string   `hcl:",key"`
	Commands   []string `hcl:"commands,omitempty"`
	OnCommands []string `hcl:"on_commands,omitempty"`
	OS         []string `hcl:"os,omitempty"`
	UseState   *bool    `hcl:"use_state,omitempty"`
<<<<<<< HEAD
=======
	Aliases    []string `hcl:"aliases,omitempty"`
>>>>>>> 44e92256
	Arguments  []string `hcl:"arguments,omitempty"`
}

func (command *ExtraCommand) String() string {
	return fmt.Sprintf("Extra Command %s: %s", command.Name, command.Commands)
}

// ImportConfig is a configuration of files that must be imported from another directory to the terraform directory
// prior executing terraform commands
type ImportConfig struct {
	Name               string          `hcl:",key"`
	Source             string          `hcl:"source"`
	Files              []string        `hcl:"files"`
	CopyAndRenameFiles []CopyAndRename `hcl:"copy_and_rename"`
<<<<<<< HEAD
	Required           *bool           `hcl:"required,omitempty"`
	ImportIntoModules  bool            `hcl:"import_into_modules"`
	FileMode           *int            `hcl:"file_mode, omitempty"`
	Target             string          `hcl:"target, omitempty"`
	Prefix             *string         `hcl:"prefix, omitempty"`
=======
	Required           bool            `hcl:"required,omitempty"`
	ImportIntoModules  bool            `hcl:"import_into_modules"`
	FileMode           *int            `hcl:"file_mode, omitempty"`
	Target             string          `hcl:"target, omitempty"`
>>>>>>> 44e92256
	OS                 []string        `hcl:"os,omitempty"`
}

// CopyAndRename is a structure used by ImportConfig to rename the imported files
type CopyAndRename struct {
	Source string `hcl:"source"`
	Target string `hcl:"target"`
}

func (importConfig ImportConfig) String() string {
	files := importConfig.Files

	for _, copy := range importConfig.CopyAndRenameFiles {
		files = append(files, fmt.Sprintf("%s → %s", copy.Source, copy.Target))
	}

	return fmt.Sprintf("ImportConfig %s %s required=%v modules=%v : %s",
		importConfig.Name, importConfig.Source,
		importConfig.Required, importConfig.ImportIntoModules,
		strings.Join(files, ", "))
}

// Returns the default path to use for the Terragrunt configuration file. The reason this is a method rather than a
// constant is that older versions of Terragrunt stored configuration in a different file. This method returns the
// path to the old configuration format if such a file exists and the new format otherwise.
func DefaultConfigPath(workingDir string) string {
	path := util.JoinPath(workingDir, OldTerragruntConfigPath)
	if util.FileExists(path) {
		return path
	}
	return util.JoinPath(workingDir, DefaultTerragruntConfigPath)
}

// Returns a list of all Terragrunt config files in the given path or any subfolder of the path. A file is a Terragrunt
// config file if it has a name as returned by the DefaultConfigPath method and contains Terragrunt config contents
// as returned by the IsTerragruntConfigFile method.
func FindConfigFilesInPath(terragruntOptions *options.TerragruntOptions) ([]string, error) {
	rootPath := terragruntOptions.WorkingDir
	configFiles := []string{}

	err := filepath.Walk(rootPath, func(path string, info os.FileInfo, err error) error {
		if err != nil {
			return err
		}

		if info.IsDir() {
			if util.FileExists(filepath.Join(path, "terragrunt.ignore")) {
				// If we wish to exclude a directory from the *-all commands, we just
				// have to put an empty file name terragrunt.ignore in the folder
				return nil
			}
			if terragruntOptions.NonInteractive && util.FileExists(filepath.Join(path, "terragrunt-non-interactive.ignore")) {
				// If we wish to exclude a directory from the *-all commands, we just
				// have to put an empty file name terragrunt-non-interactive.ignore in
				// the folder
				return nil
			}
			configPath := DefaultConfigPath(path)
			isTerragruntConfig, err := IsTerragruntConfigFile(configPath)
			if err != nil {
				return err
			}
			if isTerragruntConfig {
				configFiles = append(configFiles, configPath)
			}
		}

		return nil
	})

	return configFiles, err
}

// Returns true if the given path corresponds to file that could be a Terragrunt config file. A file could be a
// Terragrunt config file if:
//
// 1. The file exists
// 2. It is a .terragrunt file, which is the old Terragrunt-specific file format
// 3. The file contains HCL contents with a terragrunt = { ... } block
func IsTerragruntConfigFile(path string) (bool, error) {
	if !util.FileExists(path) {
		return false, nil
	}

	if isOldTerragruntConfig(path) {
		return true, nil
	}

	return isNewTerragruntConfig(path)
}

// Returns true if the given path points to an old Terragrunt config file
func isOldTerragruntConfig(path string) bool {
	return strings.HasSuffix(path, OldTerragruntConfigPath)
}

// Returns true if the given path points to a new (current) Terragrunt config file
func isNewTerragruntConfig(path string) (bool, error) {
	configContents, err := util.ReadFileAsString(path)
	if err != nil {
		return false, err
	}

	return containsTerragruntBlock(configContents), nil
}

// Returns true if the given string contains valid HCL with a terragrunt = { ... } block
func containsTerragruntBlock(configString string) bool {
	terragruntConfig := &tfvarsFileWithTerragruntConfig{}
	if err := hcl.Decode(terragruntConfig, configString); err != nil {
		return false
	}
	return terragruntConfig.Terragrunt != nil
}

// Read the Terragrunt config file from its default location
func ReadTerragruntConfig(terragruntOptions *options.TerragruntOptions) (*TerragruntConfig, error) {
	terragruntOptions.Logger.Infof("Reading Terragrunt config file at %s", terragruntOptions.TerragruntConfigPath)
	return ParseConfigFile(terragruntOptions, IncludeConfig{Path: terragruntOptions.TerragruntConfigPath})
}

// Parse the Terragrunt config file at the given path. If the include parameter is not nil, then treat this as a config
// included in some other config file when resolving relative paths.
func ParseConfigFile(terragruntOptions *options.TerragruntOptions, include IncludeConfig) (*TerragruntConfig, error) {
	if isOldTerragruntConfig(include.Path) {
		terragruntOptions.Logger.Warningf("DEPRECATION : Found deprecated config file format %s. This old config format will not be supported in the future. Please move your config files into a %s file.", include.Path, DefaultTerragruntConfigPath)
	}

	var (
		configString string
<<<<<<< HEAD
		source       string
=======
>>>>>>> 44e92256
		err          error
	)
	if include.Source == "" {
		configString, err = util.ReadFileAsString(include.Path)
<<<<<<< HEAD
		source = include.Path
=======
>>>>>>> 44e92256
	} else {
		if include.Path == "" {
			include.Path = DefaultTerragruntConfigPath
		}
<<<<<<< HEAD
		include.Path, configString, err = util.ReadFileAsStringFromSource(include.Source, include.Path, terragruntOptions.Logger)
		source = filepath.Join(include.Source, include.Path)

=======
		include.Path, configString, err = util.ReadFileAsStringFromSource(include.Source, include.Path, terragruntOptions.TerraformPath, terragruntOptions.EnvironmentVariables()...)
>>>>>>> 44e92256
	}
	if err != nil {
		return nil, err
	}

<<<<<<< HEAD
	terragruntOptions.ImportVariables(configString, source, options.ConfigVarFile)
=======
>>>>>>> 44e92256
	config, err := parseConfigString(configString, terragruntOptions, include)
	if err != nil {
		return nil, err
	}

	return config, nil
}

// Parse the Terragrunt config contained in the given string.
func parseConfigString(configString string, terragruntOptions *options.TerragruntOptions, include IncludeConfig) (*TerragruntConfig, error) {
	resolvedConfigString, err := ResolveTerragruntConfigString(configString, include, terragruntOptions)
	if err != nil {
		return nil, err
	}

	terragruntConfigFile, err := parseConfigStringAsTerragruntConfigFile(resolvedConfigString, include.Path)
	if err != nil {
		return nil, err
	}
	if terragruntConfigFile == nil {
		return nil, errors.WithStackTrace(CouldNotResolveTerragruntConfigInFile(include.Path))
	}

	config, err := convertToTerragruntConfig(terragruntConfigFile, terragruntOptions)
	if err != nil {
		return nil, err
	}

	if terragruntConfigFile.Include == nil {
		return config, nil
	}

	terragruntConfigFile.Include.IncludeBy = &include

	includedConfig, err := parseIncludedConfig(terragruntConfigFile.Include, terragruntOptions)
	if err != nil {
		return nil, err
	}

	return mergeConfigWithIncludedConfig(config, includedConfig, terragruntOptions)
}

// Parse the given config string, read from the given config file, as a terragruntConfigFile struct. This method solely
// converts the HCL syntax in the string to the terragruntConfigFile struct; it does not process any interpolations.
func parseConfigStringAsTerragruntConfigFile(configString string, configPath string) (*terragruntConfigFile, error) {
	if isOldTerragruntConfig(configPath) {
		terragruntConfig := &terragruntConfigFile{}
		if err := hcl.Decode(terragruntConfig, configString); err != nil {
			return nil, errors.WithStackTrace(err)
		}
		return terragruntConfig, nil
	} else {
		tfvarsConfig := &tfvarsFileWithTerragruntConfig{}
		if err := hcl.Decode(tfvarsConfig, configString); err != nil {
			return nil, errors.WithStackTrace(err)
		}
		return tfvarsConfig.Terragrunt, nil
	}
}

// Merge the given config with an included config. Anything specified in the current config will override the contents
// of the included config. If the included config is nil, just return the current config.
func mergeConfigWithIncludedConfig(config *TerragruntConfig, includedConfig *TerragruntConfig, terragruntOptions *options.TerragruntOptions) (*TerragruntConfig, error) {
	if includedConfig == nil {
		return config, nil
	}

	if config.RemoteState != nil {
		includedConfig.RemoteState = config.RemoteState
	}

	if config.Terraform != nil {
		if includedConfig.Terraform == nil {
			includedConfig.Terraform = config.Terraform
		} else {
			if config.Terraform.Source != "" {
				includedConfig.Terraform.Source = config.Terraform.Source
			}
			mergeExtraArgs(terragruntOptions, config.Terraform.ExtraArgs, &includedConfig.Terraform.ExtraArgs)
		}
	}

	if config.Dependencies != nil {
		includedConfig.Dependencies = config.Dependencies
	}

	if config.Uniqueness != nil {
		includedConfig.Uniqueness = config.Uniqueness
	}

	if config.AssumeRole != nil {
		includedConfig.AssumeRole = config.AssumeRole
	}

	mergePreHooks(terragruntOptions, config.PreHooks, &includedConfig.PreHooks)
	mergePostHooks(terragruntOptions, config.PostHooks, &includedConfig.PostHooks)
	mergeExtraCommands(terragruntOptions, config.ExtraCommands, &includedConfig.ExtraCommands)
	mergeImports(terragruntOptions, config.ImportFiles, &includedConfig.ImportFiles)

	return includedConfig, nil
}

// Merge the extra arguments priorising those defined in the leaf
// func mergeExtraArgs(terragruntOptions *options.TerragruntOptions, original []TerraformExtraArguments, newExtra *[]TerraformExtraArguments) {
// 	result := *newExtra
// addExtra:
// 	for _, extra := range original {
// 		for i, existing := range result {
// 			if existing.Name == extra.Name {
<<<<<<< HEAD
// 				terragruntOptions.Logger.Debugf("Skipping extra_arguments %v as it is overridden in the current config", extra.Name)
=======
// 				terragruntOptions.Logger.Infof("Skipping extra_arguments %v as it is overridden in the current config", extra.Name)
>>>>>>> 44e92256
// 				// For extra args, we want to keep the values specified in the child and put them after
// 				// the parent ones, so if we encounter a duplicate, we just overwrite it.
// 				result[i] = extra
// 				continue addExtra
// 			}
// 		}
// 		result = append(result, extra)
// 	}
// 	*newExtra = result
// }

// Merge the extra arguments priorising those defined in the leaf
func mergePreHooks(terragruntOptions *options.TerragruntOptions, original []Hook, newHooks *[]Hook) {
	result := *newHooks
addHook:
	for _, hook := range original {
		for i, existing := range result {
			if existing.Name == hook.Name {
<<<<<<< HEAD
				terragruntOptions.Logger.Debug("Skipping Hook %v as it is overridden in the current config", hook.Name)
=======
				terragruntOptions.Logger.Infof("Skipping Hook %v as it is overridden in the current config", hook.Name)
>>>>>>> 44e92256
				result[i] = hook
				continue addHook
			}
		}
		result = append(result, hook)
	}
	*newHooks = result
}

func mergePostHooks(terragruntOptions *options.TerragruntOptions, original []Hook, newHooks *[]Hook) {
	result := original
addHook:
	for _, hook := range *newHooks {
		for _, existing := range original {
			if existing.Name == hook.Name {
<<<<<<< HEAD
				terragruntOptions.Logger.Debug("Skipping Hook %v as it is overridden in the current config", hook.Name)
=======
				terragruntOptions.Logger.Infof("Skipping Hook %v as it is overridden in the current config", hook.Name)
>>>>>>> 44e92256
				continue addHook
			}
		}
		result = append(result, hook)
	}
	*newHooks = result
}

func mergeExtraCommands(terragruntOptions *options.TerragruntOptions, original []ExtraCommand, newCommands *[]ExtraCommand) {
	result := *newCommands
add:
	for _, command := range original {
		for i, existing := range result {
			if existing.Name == command.Name {
<<<<<<< HEAD
				terragruntOptions.Logger.Debugf("Skipping Extra Command %v as it is overridden in the current config", command.Name)
=======
				terragruntOptions.Logger.Infof("Skipping Extra Command %v as it is overridden in the current config", command.Name)
>>>>>>> 44e92256
				result[i] = command
				continue add
			}
		}
		result = append(result, command)
	}
	*newCommands = result
}

// Merge the import files priorising those defined in the leaf
func mergeImports(terragruntOptions *options.TerragruntOptions, original []ImportConfig, newImports *[]ImportConfig) {
	result := *newImports
addImport:
	for _, importer := range original {
		for i, existing := range result {
			if existing.Name == importer.Name {
<<<<<<< HEAD
				terragruntOptions.Logger.Debugf("Skipping ImportFiles %v as it is overridden in the current config", importer.Name)
=======
				terragruntOptions.Logger.Infof("Skipping ImportFiles %v as it is overridden in the current config", importer.Name)
>>>>>>> 44e92256
				result[i] = importer
				continue addImport
			}
		}
		result = append(result, importer)
	}
	*newImports = result
}

// Merge the extra arguments.
//
// If a child's extra_arguments has the same name a parent's extra_arguments,
// then the child's extra_arguments will be selected (and the parent's ignored)
// If a child's extra_arguments has a different name from all of the parent's extra_arguments,
// then the child's extra_arguments will be added to the end  of the parents.
// Therefore, terragrunt will put the child extra_arguments after the parent's
// extra_arguments on the terraform cli.
// Therefore, if .tfvar files from both the parent and child contain a variable
// with the same name, the value from the child will win.
func mergeExtraArgs(terragruntOptions *options.TerragruntOptions, childExtraArgs []TerraformExtraArguments, parentExtraArgs *[]TerraformExtraArguments) {
	result := *parentExtraArgs
	for _, child := range childExtraArgs {
		parentExtraArgsWithSameName := getIndexOfExtraArgsWithName(result, child.Name)
		if parentExtraArgsWithSameName != -1 {
			// If the parent contains an extra_arguments with the same name as the child,
			// then override the parent's extra_arguments with the child's.
<<<<<<< HEAD
			terragruntOptions.Logger.Debugf("extra_arguments '%v' from child overriding parent", child.Name)
=======
			terragruntOptions.Logger.Infof("extra_arguments '%v' from child overriding parent", child.Name)
>>>>>>> 44e92256
			result[parentExtraArgsWithSameName] = child
		} else {
			// If the parent does not contain an extra_arguments with the same name as the child
			// then add the child to the end.
			// This ensures the child extra_arguments are added to the command line after the parent extra_arguments.
			result = append(result, child)
		}
	}
	*parentExtraArgs = result
}

// Returns the index of the extraArgs with the given name,
// or -1 if no extraArgs have the given name.
func getIndexOfExtraArgsWithName(extraArgs []TerraformExtraArguments, name string) int {
	for i, extra := range extraArgs {
		if extra.Name == name {
			return i
		}
	}
	return -1
}

// Parse the config of the given include, if one is specified
func parseIncludedConfig(includedConfig *IncludeConfig, terragruntOptions *options.TerragruntOptions) (config *TerragruntConfig, err error) {
<<<<<<< HEAD
	terragruntOptions.Logger.Info("Reading included config file at", includedConfig.Source, includedConfig.Path)
=======
>>>>>>> 44e92256
	if includedConfig.Path == "" && includedConfig.Source == "" {
		return nil, errors.WithStackTrace(IncludedConfigMissingPath(terragruntOptions.TerragruntConfigPath))
	}

	includedConfig.Path, err = ResolveTerragruntConfigString(includedConfig.Path, *includedConfig, terragruntOptions)
	if err != nil {
		return nil, err
	}
	includedConfig.Source, err = ResolveTerragruntConfigString(includedConfig.Source, *includedConfig, terragruntOptions)
	if err != nil {
		return nil, err
	}

	if !filepath.IsAbs(includedConfig.Path) && includedConfig.Source == "" {
		includedConfig.Path = util.JoinPath(filepath.Dir(includedConfig.IncludeBy.Path), includedConfig.Path)
	}

	return ParseConfigFile(terragruntOptions, *includedConfig)
}

// Convert the contents of a fully resolved Terragrunt configuration to a TerragruntConfig object
func convertToTerragruntConfig(terragruntConfigFromFile *terragruntConfigFile, terragruntOptions *options.TerragruntOptions) (*TerragruntConfig, error) {
	terragruntConfig := &TerragruntConfig{}

	if terragruntConfigFromFile.Lock != nil {
		terragruntOptions.Logger.Warningf("Found a lock configuration in the Terraform configuration at %s. Terraform added native support for locking as of version 0.9.0, so this feature has been removed from Terragrunt and will have no effect. See your Terraform backend docs for how to configure locking: https://www.terraform.io/docs/backends/types/index.html.", terragruntOptions.TerragruntConfigPath)
	}

	if terragruntConfigFromFile.RemoteState != nil {
		terragruntConfigFromFile.RemoteState.FillDefaults()
		if err := terragruntConfigFromFile.RemoteState.Validate(); err != nil {
			return nil, err
		}

		terragruntConfig.RemoteState = terragruntConfigFromFile.RemoteState
	}

	terragruntConfig.Terraform = terragruntConfigFromFile.Terraform
	terragruntConfig.Dependencies = terragruntConfigFromFile.Dependencies
	terragruntConfig.Uniqueness = terragruntConfigFromFile.Uniqueness
	terragruntConfig.PreHooks = terragruntConfigFromFile.PreHooks
	terragruntConfig.PostHooks = terragruntConfigFromFile.PostHooks
	terragruntConfig.ExtraCommands = terragruntConfigFromFile.ExtraCommands
	terragruntConfig.ImportFiles = terragruntConfigFromFile.ImportFiles
	terragruntConfig.AssumeRole = terragruntConfigFromFile.AssumeRole

	return terragruntConfig, nil
}

// Custom error types

type IncludedConfigMissingPath string

func (err IncludedConfigMissingPath) Error() string {
	return fmt.Sprintf("The include configuration in %s must specify a 'path' and/or 'source' parameter", string(err))
}

type CouldNotResolveTerragruntConfigInFile string

func (err CouldNotResolveTerragruntConfigInFile) Error() string {
	return fmt.Sprintf("Could not find Terragrunt configuration settings in %s", string(err))
}<|MERGE_RESOLUTION|>--- conflicted
+++ resolved
@@ -35,26 +35,19 @@
 }
 
 // SubstituteAllVariables replace all remaining variables by the value
-<<<<<<< HEAD
 func (conf *TerragruntConfig) SubstituteAllVariables(terragruntOptions *options.TerragruntOptions, substituteFolders bool) {
 	scriptFolder := filepath.Join(terragruntOptions.WorkingDir, TerragruntScriptFolder)
-=======
-func (conf *TerragruntConfig) SubstituteAllVariables(terragruntOptions *options.TerragruntOptions) {
->>>>>>> 44e92256
 	substitute := func(value *string) *string {
 		if value == nil {
 			return nil
 		}
 
 		*value = SubstituteVars(*value, terragruntOptions)
-<<<<<<< HEAD
 		if substituteFolders {
 			// We only substitute folders on the last substitute call
 			*value = strings.Replace(*value, GET_TEMP_FOLDER, terragruntOptions.DownloadDir, -1)
 			*value = strings.Replace(*value, GET_SCRIPT_FOLDER, scriptFolder, -1)
 		}
-=======
->>>>>>> 44e92256
 		return value
 	}
 
@@ -186,7 +179,6 @@
 
 // Hook is a definition of user command that should be executed as part of the terragrunt process
 type Hook struct {
-<<<<<<< HEAD
 	Name        string   `hcl:",key"`
 	Command     string   `hcl:"command"`
 	OnCommands  []string `hcl:"on_commands,omitempty"`
@@ -194,14 +186,6 @@
 	Arguments   []string `hcl:"arguments,omitempty"`
 	ExpandArgs  bool     `hcl:"expand_args,omitempty"`
 	IgnoreError bool     `hcl:"ignore_error,omitempty"`
-=======
-	Name       string   `hcl:",key"`
-	Command    string   `hcl:"command"`
-	OnCommands []string `hcl:"on_commands,omitempty"`
-	OS         []string `hcl:"os,omitempty"`
-	Arguments  []string `hcl:"arguments,omitempty"`
-	ExpandArgs bool     `hcl:"expand_args,omitempty"`
->>>>>>> 44e92256
 }
 
 func (hook *Hook) String() string {
@@ -215,10 +199,7 @@
 	OnCommands []string `hcl:"on_commands,omitempty"`
 	OS         []string `hcl:"os,omitempty"`
 	UseState   *bool    `hcl:"use_state,omitempty"`
-<<<<<<< HEAD
-=======
 	Aliases    []string `hcl:"aliases,omitempty"`
->>>>>>> 44e92256
 	Arguments  []string `hcl:"arguments,omitempty"`
 }
 
@@ -233,18 +214,11 @@
 	Source             string          `hcl:"source"`
 	Files              []string        `hcl:"files"`
 	CopyAndRenameFiles []CopyAndRename `hcl:"copy_and_rename"`
-<<<<<<< HEAD
 	Required           *bool           `hcl:"required,omitempty"`
 	ImportIntoModules  bool            `hcl:"import_into_modules"`
 	FileMode           *int            `hcl:"file_mode, omitempty"`
 	Target             string          `hcl:"target, omitempty"`
 	Prefix             *string         `hcl:"prefix, omitempty"`
-=======
-	Required           bool            `hcl:"required,omitempty"`
-	ImportIntoModules  bool            `hcl:"import_into_modules"`
-	FileMode           *int            `hcl:"file_mode, omitempty"`
-	Target             string          `hcl:"target, omitempty"`
->>>>>>> 44e92256
 	OS                 []string        `hcl:"os,omitempty"`
 }
 
@@ -375,38 +349,25 @@
 
 	var (
 		configString string
-<<<<<<< HEAD
 		source       string
-=======
->>>>>>> 44e92256
 		err          error
 	)
 	if include.Source == "" {
 		configString, err = util.ReadFileAsString(include.Path)
-<<<<<<< HEAD
 		source = include.Path
-=======
->>>>>>> 44e92256
 	} else {
 		if include.Path == "" {
 			include.Path = DefaultTerragruntConfigPath
 		}
-<<<<<<< HEAD
 		include.Path, configString, err = util.ReadFileAsStringFromSource(include.Source, include.Path, terragruntOptions.Logger)
 		source = filepath.Join(include.Source, include.Path)
 
-=======
-		include.Path, configString, err = util.ReadFileAsStringFromSource(include.Source, include.Path, terragruntOptions.TerraformPath, terragruntOptions.EnvironmentVariables()...)
->>>>>>> 44e92256
-	}
-	if err != nil {
-		return nil, err
-	}
-
-<<<<<<< HEAD
+	}
+	if err != nil {
+		return nil, err
+	}
+
 	terragruntOptions.ImportVariables(configString, source, options.ConfigVarFile)
-=======
->>>>>>> 44e92256
 	config, err := parseConfigString(configString, terragruntOptions, include)
 	if err != nil {
 		return nil, err
@@ -516,11 +477,7 @@
 // 	for _, extra := range original {
 // 		for i, existing := range result {
 // 			if existing.Name == extra.Name {
-<<<<<<< HEAD
 // 				terragruntOptions.Logger.Debugf("Skipping extra_arguments %v as it is overridden in the current config", extra.Name)
-=======
-// 				terragruntOptions.Logger.Infof("Skipping extra_arguments %v as it is overridden in the current config", extra.Name)
->>>>>>> 44e92256
 // 				// For extra args, we want to keep the values specified in the child and put them after
 // 				// the parent ones, so if we encounter a duplicate, we just overwrite it.
 // 				result[i] = extra
@@ -539,11 +496,7 @@
 	for _, hook := range original {
 		for i, existing := range result {
 			if existing.Name == hook.Name {
-<<<<<<< HEAD
-				terragruntOptions.Logger.Debug("Skipping Hook %v as it is overridden in the current config", hook.Name)
-=======
-				terragruntOptions.Logger.Infof("Skipping Hook %v as it is overridden in the current config", hook.Name)
->>>>>>> 44e92256
+				terragruntOptions.Logger.Debugf("Skipping Hook %v as it is overridden in the current config", hook.Name)
 				result[i] = hook
 				continue addHook
 			}
@@ -559,11 +512,7 @@
 	for _, hook := range *newHooks {
 		for _, existing := range original {
 			if existing.Name == hook.Name {
-<<<<<<< HEAD
-				terragruntOptions.Logger.Debug("Skipping Hook %v as it is overridden in the current config", hook.Name)
-=======
-				terragruntOptions.Logger.Infof("Skipping Hook %v as it is overridden in the current config", hook.Name)
->>>>>>> 44e92256
+				terragruntOptions.Logger.Debugf("Skipping Hook %v as it is overridden in the current config", hook.Name)
 				continue addHook
 			}
 		}
@@ -578,11 +527,7 @@
 	for _, command := range original {
 		for i, existing := range result {
 			if existing.Name == command.Name {
-<<<<<<< HEAD
 				terragruntOptions.Logger.Debugf("Skipping Extra Command %v as it is overridden in the current config", command.Name)
-=======
-				terragruntOptions.Logger.Infof("Skipping Extra Command %v as it is overridden in the current config", command.Name)
->>>>>>> 44e92256
 				result[i] = command
 				continue add
 			}
@@ -599,11 +544,7 @@
 	for _, importer := range original {
 		for i, existing := range result {
 			if existing.Name == importer.Name {
-<<<<<<< HEAD
 				terragruntOptions.Logger.Debugf("Skipping ImportFiles %v as it is overridden in the current config", importer.Name)
-=======
-				terragruntOptions.Logger.Infof("Skipping ImportFiles %v as it is overridden in the current config", importer.Name)
->>>>>>> 44e92256
 				result[i] = importer
 				continue addImport
 			}
@@ -630,11 +571,7 @@
 		if parentExtraArgsWithSameName != -1 {
 			// If the parent contains an extra_arguments with the same name as the child,
 			// then override the parent's extra_arguments with the child's.
-<<<<<<< HEAD
 			terragruntOptions.Logger.Debugf("extra_arguments '%v' from child overriding parent", child.Name)
-=======
-			terragruntOptions.Logger.Infof("extra_arguments '%v' from child overriding parent", child.Name)
->>>>>>> 44e92256
 			result[parentExtraArgsWithSameName] = child
 		} else {
 			// If the parent does not contain an extra_arguments with the same name as the child
@@ -659,10 +596,7 @@
 
 // Parse the config of the given include, if one is specified
 func parseIncludedConfig(includedConfig *IncludeConfig, terragruntOptions *options.TerragruntOptions) (config *TerragruntConfig, err error) {
-<<<<<<< HEAD
 	terragruntOptions.Logger.Info("Reading included config file at", includedConfig.Source, includedConfig.Path)
-=======
->>>>>>> 44e92256
 	if includedConfig.Path == "" && includedConfig.Source == "" {
 		return nil, errors.WithStackTrace(IncludedConfigMissingPath(terragruntOptions.TerragruntConfigPath))
 	}

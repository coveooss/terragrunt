# Terragrunt

Terragrunt is a thin wrapper for [Terraform](https://www.terraform.io/) that provides extra tools for working with
multiple Terraform modules, remote state, and locking.




## Quick start

1. Install [Terraform](https://www.terraform.io/).

1. Install Terragrunt by going to the [Releases Page](https://github.com/gruntwork-io/terragrunt/releases), downloading
   the binary for your OS, renaming it to `terragrunt`, and adding it to your PATH.

1. Go into a folder with your Terraform configurations (`.tf` files) and create a `terraform.tfvars` file with a
   `terragrunt = { ... }` block that contains the configuration for Terragrunt (check out the [Use cases](#use-cases)
   section for the types of configuration Terragrunt supports):

    ```hcl
    terragrunt = {
      # (put your Terragrunt configuration here)
    }
    ```

1. Now, instead of running `terraform` directly, run all the standard Terraform commands using `terragrunt`:

    ```bash
    terragrunt get
    terragrunt plan
    terragrunt apply
    terragrunt output
    terragrunt destroy
    ```

   Terragrunt forwards almost all commands, arguments, and options directly to Terraform, using whatever version of
   Terraform you already have installed. However, based on the settings in your `terraform.tfvars` file, Terragrunt can
   configure remote state, locking, extra arguments, and lots more.






## Use cases

Terragrunt supports the following use cases:

1. [Keep your Terraform code DRY](#keep-your-terraform-code-dry)
1. [Keep your remote state configuration DRY](#keep-your-remote-state-configuration-dry)
1. [Keep your CLI flags DRY](#keep-your-cli-flags-dry)
1. [Work with multiple Terraform modules](#work-with-multiple-terraform-modules)






### Keep your Terraform code DRY

#### Motivation

Consider the following file structure, which defines three environments (prod, qa, stage) with the same infrastructure
in each one (an app, a MySQL database, and a VPC):

```
└── live
    ├── prod
    │   ├── app
    │   │   └── main.tf
    │   ├── mysql
    │   │   └── main.tf
    │   └── vpc
    │       └── main.tf
    ├── qa
    │   ├── app
    │   │   └── main.tf
    │   ├── mysql
    │   │   └── main.tf
    │   └── vpc
    │       └── main.tf
    └── stage
        ├── app
        │   └── main.tf
        ├── mysql
        │   └── main.tf
        └── vpc
            └── main.tf
```

The contents of each environment will be more or less identical, except perhaps for a few settings (e.g. the prod
environment may run bigger or more servers). As the size of the infrastructure grows, having to maintain all of this
duplicated code between environments becomes more error prone. You can reduce the amount of copy paste using
[Terraform modules](https://blog.gruntwork.io/how-to-create-reusable-infrastructure-with-terraform-modules-25526d65f73d),
but even the code to instantiate a module and set up input variables, output variables, providers, and remote state
can still create a lot of maintenance overhead.

How can you keep your Terraform code [DRY](https://en.wikipedia.org/wiki/Don%27t_repeat_yourself) so that you only
have to define it once, no matter how many environments you have?


#### Remote Terraform configurations

Terragrunt has the ability to download remote Terraform configurations. The idea is that you define the Terraform code
for your infrastructure just once, in a single repo, called, for example, `modules`:

```
└── modules
    ├── app
    │   └── main.tf
    ├── mysql
    │   └── main.tf
    └── vpc
        └── main.tf
```

This repo contains typical Terraform code, with one difference: anything in your code that should be different between
environments should be exposed as an input variable. For example, the `app` module might expose the following
variables:

```hcl
variable "instance_count" {
  description = "How many servers to run"
}

variable "instance_type" {
  description = "What kind of servers to run (e.g. t2.large)"
}
```

These variables allow you to run smaller/fewer servers in qa and stage to save money and larger/more servers in prod to
ensure availability and scalability.

In a separate repo, called, for example, `live`, you define the code for all of your environments, which now consists
of just one `.tfvars` file per component (e.g. `app/terraform.tfvars`, `mysql/terraform.tfvars`, etc). This gives you
the following file layout:

```
└── live
    ├── prod
    │   ├── app
    │   │   └── terraform.tfvars
    │   ├── mysql
    │   │   └── terraform.tfvars
    │   └── vpc
    │       └── terraform.tfvars
    ├── qa
    │   ├── app
    │   │   └── terraform.tfvars
    │   ├── mysql
    │   │   └── terraform.tfvars
    │   └── vpc
    │       └── terraform.tfvars
    └── stage
        ├── app
        │   └── terraform.tfvars
        ├── mysql
        │   └── terraform.tfvars
        └── vpc
            └── terraform.tfvars
```

Notice how there are no Terraform configurations (`.tf` files) in any of the folders. Instead, each `.tfvars` file
specifies a `terraform { ... }` block that specifies from where to download the Terraform code, as well as the
environment-specific values for the input variables in that Terraform code. For example,
`stage/app/terraform.tfvars` may look like this:

```hcl
terragrunt = {
  terraform {
    source = "git::git@github.com:foo/modules.git//app?ref=v0.0.3"
  }
}

instance_count = 3
instance_type = "t2.micro"
```

*(Note: the double slash (`//`) is intentional and required. It's part of Terraform's Git syntax for [module
sources](https://www.terraform.io/docs/modules/sources.html).)*

And `prod/app/terraform.tfvars` may look like this:

```hcl
terragrunt = {
  terraform {
    source = "git::git@github.com:foo/modules.git//app?ref=v0.0.1"
  }
}

instance_count = 10
instance_type = "m2.large"
```

Notice how the two `terraform.tfvars` files set the `source` URL to the same `app` module, but at different
versions (i.e. `stage` is testing out a newer version of the module). They also set the parameters for the
`app` module to different values that are appropriate for the environment: smaller/fewer servers in `stage`
to save money, larger/more instances in `prod` for scalability and high availability.


#### How to use remote configurations

Once you've set up your `live` and `modules` repositories, all you need to do is run `terragrunt` commands in the
`live` repository. For example, to deploy the `app` module in qa, you would do the following:

```
cd live/qa/app
terragrunt apply
```

When Terragrunt finds the `terraform` block with a `source` parameter in `live/qa/app/terraform.tfvars` file, it will:

1. Download the configurations specified via the `source` parameter into a temporary folder. This downloading is done
   by using the [terraform init command](https://www.terraform.io/docs/commands/init.html), so the `source` parameter
   supports the exact same syntax as the [module source](https://www.terraform.io/docs/modules/sources.html) parameter,
   including local file paths, Git URLs, and Git URLs with `ref` parameters (useful for checking out a specific tag,
   commit, or branch of Git repo). Terragrunt will download all the code in the repo (i.e. the part before the
   double-slash `//`) so that relative paths work correctly between modules in that repo.

1. Copy all files from the current working directory into the temporary folder. This way, Terraform will automatically
   read in the variables defined in the `terraform.tfvars` file.

1. Execute whatever Terraform command you specified in that temporary folder.


#### DRY Terraform code and immutable infrastructure

With this new approach, copy/paste between environments is minimized. The `.tfvars` files contain solely the variables
that are different between environments. To create a new environment, you copy an old one and update just the
environment-specific values in the `.tfvars` files, which is about as close to the "essential complexity" of the
problem as you can get.

Just as importantly, since the Terraform module code is now defined in a single repo, you can version it (e.g., using Git
tags and referencing them using the `ref` parameter in the `source` URL, as in the `stage/app/terraform.tfvars` and
`prod/app/terraform.tfvars` examples above), and promote a single, immutable version through each environment (e.g.,
qa -> stage -> prod). This idea is inspired by Kief Morris' blog post [Using Pipelines to Manage Environments with
Infrastructure as Code](https://medium.com/@kief/https-medium-com-kief-using-pipelines-to-manage-environments-with-infrastructure-as-code-b37285a1cbf5).


#### Working locally

If you're testing changes to a local copy of the `modules` repo, you you can use the `--terragrunt-source` command-line
option or the `TERRAGRUNT_SOURCE` environment variable to override the `source` parameter. This is useful to point
Terragrunt at a local checkout of your code so you can do rapid, iterative, make-a-change-and-rerun development:

```
cd live/stage/app
terragrunt apply --terragrunt-source ../../../modules//app
```

*(Note: the double slash (`//`) here too is intentional and required. Terragrunt downloads all the code in the folder
before the double-slash into the temporary folder so that relative paths between modules work correctly.)*


#### Important gotcha: working with relative file paths

One of the gotchas with downloading Terraform configurations is that when you run `terragrunt apply` in folder `foo`,
Terraform will actually execute in some temporary folder such as `/tmp/foo`. That means you have to be especially
careful with relative file paths, as they will be relative to that temporary folder and not the folder where you ran
Terragrunt!

In particular:

* **Command line**: When using file paths on the command line, such as passing an extra `-var-file` argument, you
  should use absolute paths:

    ```bash
    # Use absolute file paths on the CLI!
    terragrunt apply -var-file /foo/bar/extra.tfvars
    ```

* **Terragrunt configuration**: When using file paths directly in your Terragrunt configuration (`terraform.tfvars`),
  such as in an `extra_arguments` block, you can't use hard-coded absolute file paths, or it won't work on your
  teammates' computers. Therefore, you should use a relative file path with the `get_tfvars_dir()` helper:

    ```hcl
    terragrunt = {
      terraform {
        source = "git::git@github.com:foo/modules.git//frontend-app?ref=v0.0.3"

        extra_arguments "custom_vars" {
          commands = [
            "apply",
            "plan",
            "import",
            "push",
            "refresh"
          ]

          # With the get_tfvars_dir helper, you can use relative paths!
          arguments = [
            "-var-file=${get_tfvars_dir()}/../common.tfvars",
            "-var-file=terraform.tfvars"
          ]
        }
      }
    }
    ```

  See the [get_tfvars_dir()](#get_tfvars_dir) documentation for more details.









### Keep your remote state configuration DRY

#### Motivation

Terraform supports [remote state storage](https://www.terraform.io/docs/state/remote.html) via a variety of
[backends](https://www.terraform.io/docs/backends) that you configure as follows:

```hcl
terraform {
  backend "s3" {
    bucket     = "my-terraform-state"
    key        = "frontend-app/terraform.tfstate"
    region     = "us-east-1"
    encrypt    = true
    lock_table = "my-lock-table"
  }
}
```

Unfortunately, the `backend` configuration does not support interpolation. This makes it hard to keep your code
[DRY](https://en.wikipedia.org/wiki/Don%27t_repeat_yourself) if you have multiple Terraform modules. For example,
consider the following folder structure, which uses different Terraform modules to deploy a backend app, frontend app,
MySQL database, and a VPC:

```
├── backend-app
│   └── main.tf
├── frontend-app
│   └── main.tf
├── mysql
│   └── main.tf
└── vpc
    └── main.tf
```

To use remote state with each of these modules, you would have to copy/paste the exact same `backend` configuration
into each of the `main.tf` files. The only thing that would differ between the configurations would be the `key`
parameter: e.g., the `key` for `mysql/main.tf` might be `mysql/terraform.tfstate` and the `key` for
`frontend-app/main.tf` might be `frontend-app/terraform.tfstate`.

To keep your remote state configuration DRY, you can use Terragrunt. You still have to specify the `backend` you want
to use in each module, but instead of copying and pasting the configuration settings over and over again into each
`main.tf` file, you can leave them blank:

```hcl
terraform {
  # The configuration for this backend will be filled in by Terragrunt
  backend "s3" {}
}
```


#### Filling in remote state settings with Terragrunt

To fill in the settings via Terragrunt, create a `terraform.tfvars` file in the root folder and in each of the
Terraform modules:

```
├── terraform.tfvars
├── backend-app
│   ├── main.tf
│   └── terraform.tfvars
├── frontend-app
│   ├── main.tf
│   └── terraform.tfvars
├── mysql
│   ├── main.tf
│   └── terraform.tfvars
└── vpc
    ├── main.tf
    └── terraform.tfvars
```

In your **root** `terraform.tfvars` file, you can define your entire remote state configuration just once in a
`remote_state` block, as follows:

```hcl
terragrunt = {
  remote_state {
    backend = "s3"
    config {
      bucket     = "my-terraform-state"
      key        = "${path_relative_to_include()}/terraform.tfstate"
      region     = "us-east-1"
      encrypt    = true
      lock_table = "my-lock-table"
    }
  }
}
```

The `remote_state` block supports all the same [backend types](https://www.terraform.io/docs/backends/types/index.html)
as Terraform. The next time you run `terragrunt`, it will automatically configure all the settings in the
`remote_state.config` block, if they aren't configured already, by calling [terraform
init](https://www.terraform.io/docs/commands/init.html).

In each of the **child** `terraform.tfvars` files, such as `mysql/terraform.tfvars`, you can tell Terragrunt to
automatically include all the settings from the root `terraform.tfvars` file as follows:

```hcl
terragrunt = {
  include {
    path = "${find_in_parent_folders()}"
  }
}
```

The `include` block tells Terragrunt to use the exact settings from the `terraform.tfvars` file specified via the
`path` parameter. It behaves exactly as if you had copy/pasted the contents of the root `terraform.tfvars` file into
`mysql/terraform.tfvars`, but this approach is much easier to maintain! Note that if you include any other settings
in the `terragrunt` block of a child `.tfvars` file, it will override the settings in the parent.

The `terraform.tfvars` files above use two *helper functions*:

* `find_in_parent_folders()`: This helper returns the path to the first `terraform.tfvars` file it finds in the parent
  folders above the current `terraform.tfvars` file. In the example above, the call to `find_in_parent_folders()` in
  `mysql/terraform.tfvars` will return `../terraform.tfvars`. This way, you don't have to hard code the `path`
  parameter in every module.

* `path_relative_to_include()`: This helper function returns the relative path between the current `terraform.tfvars`
  file and the path specified in its `include` block. We typically use this in a root `terraform.tfvars` file so that
  each Terraform child module stores its Terraform state at a different `key`. For example, the `mysql` module will
  have its `key` parameter resolve to `mysql/terraform.tfstate` and the `frontend-app` module will have its `key`
  parameter resolve to `frontend-app/terraform.tfstate`.

See [the helper functions docs](#helper-functions) for more info.


#### Create remote state and locking resources automatically

When you run `terragrunt` with `remote_state` configuration, it will automatically create the following resources if
they don't already exist:

* **S3 bucket**: If you are using the [S3 backend](https://www.terraform.io/docs/backends/types/s3.html) for remote
  state storage and the `bucket` you specify in `remote_state.config` doesn't already exist, Terragrunt will create it
  automatically, with [versioning enabled](http://docs.aws.amazon.com/AmazonS3/latest/dev/Versioning.html).

* **DynamoDB table**: If you are using the [S3 backend](https://www.terraform.io/docs/backends/types/s3.html) for
  remote state storage and you specify a `lock_table` (a [DynamoDB table used for
  locking](https://www.terraform.io/docs/backends/types/s3.html#lock_table)) in `remote_state.config`, if that table
  doesn't already exist, Terragrunt will create it automatically, including a primary key called `LockID`.

**Note**: If you specify a `profile` key in `remote_state.config`, Terragrunt will automatically use this AWS profile
when creating the S3 bucket or DynamoDB table.







### Keep your CLI flags DRY

#### Motivation

Sometimes you may need to pass extra CLI arguments every time you run certain `terraform` commands. For example, you
may want to set the `lock-timeout` setting to 20 minutes for all commands that may modify remote state so that
Terraform will keep trying to acquire a lock for up to 20 minutes if someone else already has the lock rather than
immediately exiting with an error.

You can configure Terragrunt to pass specific CLI arguments for specific commands using an `extra_arguments` block
in your `terraform.tfvars` file:

```hcl
terragrunt = {
  terraform {
    # Force Terraform to keep trying to acquire a lock for up to 20 minutes if someone else already has the lock
    extra_arguments "retry_lock" {
      commands = [
        "init",
        "apply",
        "refresh",
        "import",
        "plan",
        "taint",
        "untaint"
      ]

      arguments = [
        "-lock-timeout=20m"
      ]
    }
  }
}
```

Each `extra_arguments` block includes an arbitrary name (in the example above, `retry_lock`), a list of `commands` to
which the extra arguments should be add, a list of `arguments` or `required_var_files` or `optional_var_files` to add.
With the configuration above, when you run `terragrunt apply`, Terragrunt will call Terraform as follows:

```
> terragrunt apply

terraform apply -lock-timeout=20m
```


#### Multiple extra_arguments blocks

You can specify one or more `extra_arguments` blocks. The `arguments` in each block will be applied any time you call
`terragrunt` with one of the commands in the `commands` list. If more than one `extra_arguments` block matches a
command, the arguments will be added in the order of of appearance in the configuration. For example, in addition to
lock settings, you may also want to pass custom `-var-file` arguments to several commands:

```hcl
terragrunt = {
  terraform {
    # Force Terraform to keep trying to acquire a lock for up to 20 minutes if someone else already has the lock
    extra_arguments "retry_lock" {
      commands = [
        "init",
        "apply",
        "refresh",
        "import",
        "plan",
        "taint",
        "untaint"
      ]

      arguments = [
        "-lock-timeout=20m"
      ]
    }

    # Pass custom var files to Terraform
    extra_arguments "custom_vars" {
      commands = [
        "apply",
        "plan",
        "import",
        "push",
        "refresh"
      ]

      arguments = [
        "-var", "foo=bar",
        "-var", "region=us-west-1"
      ]
    }
  }
}
```

With the configuration above, when you run `terragrunt apply`, Terragrunt will call Terraform as follows:

```
> terragrunt apply

terraform apply -lock-timeout=20m -var foo=bar -var region=us-west-1
```

#### Required and optional var-files

One common usage of extra_arguments is to include tfvars files. instead of using arguments, it is simpler to use either `required_var_files`
or `optional_var_files`. Both options require only to provide the list of file to include. The only difference is that `required_var_files`
will add the extra argument `-var-file=<your file>` for each file specified and if they don't exist, terraform will complain. Using
`optional_var_files` instead, terragrunt will only add the `-var-file=<your file>` for existing files. This allows many conditional
configurations based on environment variables as you can see in the following example:

```
/my/tf
├── terraform.tfvars
├── prod.tfvars
├── us-west-2.tfvars
├── backend-app
│   ├── main.tf
│   ├── dev.tfvars
│   └── terraform.tfvars
├── frontend-app
│   ├── main.tf
│   ├── us-east-1.tfvars
│   └── terraform.tfvars
```

```hcl
terragrunt = {
  terraform {
    extra_arguments "conditional_vars" {
      commands = [
        "apply",
        "plan",
        "import",
        "push",
        "refresh"
      ]

      required_var_files = [
        "${get_parent_tfvars_dir()}/terraform.tfvars"
      ]

      optional_var_files = [
        "${get_parent_tfvars_dir()}/${get_env("TF_VAR_env", "dev")}.tfvars",
        "${get_parent_tfvars_dir()}/${get_env("TF_VAR_region", "us-east-1")}.tfvars"
        "${get_tfvars_dir()}/${get_env("TF_VAR_env", "dev")}.tfvars",
        "${get_tfvars_dir()}/${get_env("TF_VAR_region", "us-east-1")}.tfvars"
      ]
    }
  }
```

<<<<<<< HEAD
#### Required and conditional var-files

Sometime, it is required to include variables to terraform conditionally. The problem is that if we use
-var-file=<file.tfvars>, <file.tfvars> must have to exist, otherwise, we get an error from terraform.

For example, you may want to include files if they are available only.

```
/my/tf
├── terraform.tfvars
├── prod.tfvars
├── us-west-2.tfvars
├── backend-app
│   ├── main.tf
│   ├── dev.tfvars
│   └── terraform.tfvars
├── frontend-app
│   ├── main.tf
│   ├── us-east-1.tfvars
│   └── terraform.tfvars
```

```hcl
terragrunt = {
  terraform {
    extra_arguments "conditional_vars" {
      commands = [
        "apply",
        "plan",
        "import",
        "push",
        "refresh"
      ]

      required_var_files = [
        "${get_parent_tfvars_dir()}/terraform.tfvars"
      ]

      optional_var_files = [
        "${get_parent_tfvars_dir()}/${get_env("TF_VAR_env", "dev")}.tfvars",
        "${get_parent_tfvars_dir()}/${get_env("TF_VAR_region", "us-east-1")}.tfvars"
        "${get_tfvars_dir()}/${get_env("TF_VAR_env", "dev")}.tfvars",
        "${get_tfvars_dir()}/${get_env("TF_VAR_region", "us-east-1")}.tfvars"
      ]
    }
  }
```

=======
>>>>>>> a03c6f75
See the [get_tfvars_dir()](#get_tfvars_dir) and [get_parent_tfvars_dir()](#get_parent_tfvars_dir) documentation for more details.

_Note that terragrunt cannot interpolate terraform variables (${var.xxx}) in the terragrunt configuration,
your variables have to be defined through TF_VAR_xxx environment variable to be referred by terragrunt._

With the configuration above, when you run `terragrunt apply-all`, Terragrunt will call Terraform as follows:

```
> terragrunt apply-all
[backend-app]  terraform apply -var-file=/my/tf/terraform.tfvars -var-file=/my/tf/backend-app/dev.tfvars
[frontend-app] terraform apply -var-file=/my/tf/terraform.tfvars -var-file=/my/tf/frontend-app/us-east-1.tfvars

> TF_VAR_env=prod terragrunt apply-all
[backend-app]  terraform apply -var-file=/my/tf/terraform.tfvars -var-file=/my/tf/prod.tfvars
[frontend-app] terraform apply -var-file=/my/tf/terraform.tfvars -var-file=/my/tf/prod.tfvars -var-file=/my/tf/frontend-app/us-east-1.tfvars

> TF_VAR_env=prod TF_VAR_region=us-west-2 terragrunt apply-all
[backend-app]  terraform apply -var-file=/my/tf/terraform.tfvars -var-file=/my/tf/prod.tfvars -var-file=/my/tf/us-west-2.tfvars
[frontend-app] terraform apply -var-file=/my/tf/terraform.tfvars -var-file=/my/tf/prod.tfvars -var-file=/my/tf/us-west-2.tfvars
```

#### Handling whitespace

The list of arguments cannot include whitespaces, so if you need to pass command line arguments that include
spaces (e.g. `-var bucket=example.bucket.name`), then each of the arguments will need to be a separate item in the
`arguments` list:

```hcl
terragrunt = {
  terraform {
    extra_arguments "bucket" {
      arguments = [
        "-var", "bucket=example.bucket.name",
      ]
      commands = [
        "apply",
        "plan",
        "import",
        "push",
        "refresh"
      ]
    }
  }
}
```

With the configuration above, when you run `terragrunt apply`, Terragrunt will call Terraform as follows:

```
> terragrunt apply

terraform apply -var bucket=example.bucket.name
```






### Work with multiple Terraform modules


#### Motivation

Let's say your infrastructure is defined across multiple Terraform modules:

```
root
├── backend-app
│   └── main.tf
├── frontend-app
│   └── main.tf
├── mysql
│   └── main.tf
├── redis
│   └── main.tf
└── vpc
    └── main.tf
```

There is one module to deploy a frontend-app, another to deploy a backend-app, another for the MySQL database, and so
on. To deploy such an environment, you'd have to manually run `terraform apply` in each of the subfolder, wait for it
to complete, and then run `terraform apply` in the next subfolder. How do you avoid this tedious and time-consuming
process?


#### The apply-all, destroy-all, and output-all commands

To be able to deploy multiple Terraform modules in a single command, add a `terraform.tfvars` file to each module:

```
root
├── backend-app
│   ├── main.tf
│   └── terraform.tfvars
├── frontend-app
│   ├── main.tf
│   └── terraform.tfvars
├── mysql
│   ├── main.tf
│   └── terraform.tfvars
├── redis
│   ├── main.tf
│   └── terraform.tfvars
└── vpc
    ├── main.tf
    └── terraform.tfvars
```

Inside each `terraform.tfvars` file, add a `terragrunt = { ... }` block to identify this as a module managed by
Terragrunt (the block can be empty or include any of the configs described in this documentation):

```hcl
terragrunt = {
  # Put your Terragrunt configuration here
}
```

Now you can go into the `root` folder and deploy all the modules within it by using the `apply-all` command:

```
cd root
terragrunt apply-all
```

When you run this command, Terragrunt will recursively look through all the subfolders of the current working
directory, find all `terraform.tfvars` files with a `terragrunt = { ... }` block, and run `terragrunt apply` in each
one concurrently.

Similarly, to undeploy all the Terraform modules, you can use the `destroy-all` command:

```
cd root
terragrunt destroy-all
```

Finally, to see the currently applied outputs of all of the subfolders, you can use the `output-all` command:

```
cd root
terragrunt output-all
```

If your modules have dependencies between them—for example, you can't deploy the backend-app until MySQL and redis are
deployed—you'll need to express those dependencies in your Terragrunt configuration as explained in the next section.


#### Dependencies between modules

Consider the following file structure:

```
root
├── backend-app
│   ├── main.tf
│   └── terraform.tfvars
├── frontend-app
│   ├── main.tf
│   └── terraform.tfvars
├── mysql
│   ├── main.tf
│   └── terraform.tfvars
├── redis
│   ├── main.tf
│   └── terraform.tfvars
└── vpc
    ├── main.tf
    └── terraform.tfvars
```

Let's assume you have the following dependencies between Terraform modules:

* `backend-app` depends on `mysql`, `redis`, and `vpc`
* `frontend-app` depends on `backend-app` and `vpc`
* `mysql` depends on `vpc`
* `redis` depends on `vpc`
* `vpc` has no dependencies

You can express these dependencies in your `terraform.tfvars` config files using a `dependencies` block. For example,
in `backend-app/terraform.tfvars` you would specify:

```hcl
terragrunt = {
  dependencies {
    paths = ["../vpc", "../mysql", "../redis"]
  }
}
```

Similarly, in `frontend-app/terraform.tfvars`, you would specify:

```hcl
terragrunt = {
  dependencies {
    paths = ["../vpc", "../backend-app"]
  }
}
```

Once you've specified the dependencies in each `terraform.tfvars` file, when you run the `terragrunt apply-all` or
`terragrunt destroy-all`, Terragrunt will ensure that the dependencies are applied or destroyed, respectively, in the
correct order. For the example at the start of this section, the order for the `apply-all` command would be:

1. Deploy the VPC
1. Deploy MySQL and Redis in parallel
1. Deploy the backend-app
1. Deploy the frontend-app

If any of the modules fail to deploy, then Terragrunt will not attempt to deploy the modules that depend on them. Once
you've fixed the error, it's usually safe to re-run the `apply-all` or `destroy-all` command again, since it'll be a
no-op for the modules that already deployed successfully, and should only affect the ones that had an error the last
time around.







## Terragrunt details

This section contains detailed documentation for the following aspects of Terragrunt:

1. [Helper functions](#helper-functions)
1. [CLI options](#cli-options)
1. [Migrating from Terragrunt v0.11.x and Terraform 0.8.x and older](#migrating-from-terragrunt-v011x-and-terraform-08x-and-older)
1. [Terragrunt config files](#terragrunt-config-files)
1. [Developing Terragrunt](#developing-terragrunt)
1. [License](#license)


### Helper functions

Terragrunt allows you to use the same interpolation syntax as Terraform (`${...}`) to call *helper functions*. Note
that helper functions *only* work within a `terragrunt = { ... }` block. Terraform does NOT process interpolations in
`.tfvars` files.

Here are the supported helper functions:

* [find_in_parent_folders](#find_in_parent_folders)
* [path_relative_to_include](#path_relative_to_include)
* [path_relative_from_include](#path_relative_from_include)
* [get_env](#get_env)
* [get_tfvars_dir](#get_tfvars_dir)
* [get_parent_tfvars_dir](#get_parent_tfvars_dir)
* [get_aws_account_id](#get_aws_account_id)


#### find_in_parent_folders

`find_in_parent_folders()` searches up the directory tree from the current `.tfvars` file and returns the relative path
to to the first `terraform.tfvars` in a parent folder or exit with an error if no such file is found. This is
primarily useful in an `include` block to automatically find the path to a parent `.tfvars` file:

```hcl
terragrunt = {
  include {
    path = "${find_in_parent_folders()}"
  }
}
```


#### path_relative_to_include

`path_relative_to_include()` returns the relative path between the current `.tfvars` file and the `path` specified in
its `include` block. For example, consider the following folder structure:

```
├── terraform.tfvars
└── prod
    └── mysql
        └── terraform.tfvars
└── stage
    └── mysql
        └── terraform.tfvars
```

Imagine `prod/mysql/terraform.tfvars` and `stage/mysql/terraform.tfvars` include all settings from the root
`terraform.tfvars` file:

```hcl
terragrunt = {
  include {
    path = "${find_in_parent_folders()}"
  }
}
```

The root `terraform.tfvars` can use the `path_relative_to_include()` in its `remote_state` configuration to ensure
each child stores its remote state at a different `key`:

```hcl
terragrunt = {
  remote_state {
    backend = "s3"
    config {
      bucket = "my-terraform-bucket"
      region = "us-east-1"
      key    = "${path_relative_to_include()}/terraform.tfstate"
    }
  }
}
```

The resulting `key` will be `prod/mysql/terraform.tfstate` for the prod `mysql` module and
`stage/mysql/terraform.tfstate` for the stage `mysql` module.


#### path_relative_from_include

`path_relative_from_include()` returns the relative path between the `path` specified in its `include` block and the current
`.tfvars` file (it is the counterpart of `path_relative_to_include()`). For example, consider the following folder structure:

```
├── sources
|  ├── mysql
|  |  └── *.tf
|  └── secrets
|     └── mysql
|         └── *.tf
└── terragrunt
  └── common.tfvars
  ├── mysql
  |  └── terraform.tfvars
  ├── secrets
  |  └── mysql
  |     └── terraform.tfvars
  └── terraform.tfvars
```

Imagine `terragrunt/mysql/terraform.tfvars` and `terragrunt/secrets/mysql/terraform.tfvars` include all settings from the root
`terraform.tfvars` file:

```hcl
terragrunt = {
  include {
    path = "${find_in_parent_folders()}"
  }
}
```

The root `terraform.tfvars` can use the `path_relative_from_include()` in combination with `path_relative_to_include()` in its `source` configuration to retrieve the relative terraform source code from the terragrunt configuration file:

```hcl
terragrunt = {
  terraform {
    source = "${path_relative_from_include()}/../sources//${path_relative_to_include()}"
  }
  ...
}
```

The resulting `source` will be `../../sources//mysql` for `mysql` module and `../../../sources//secrets/mysql` for `secrets/mysql` module.

Another use case would be to add extra argument to include the common.tfvars file for all subdirectories:

```hcl
terragrunt = {
  terraform = {
    ...

    extra_arguments "common_var" {
      commands = [
        "apply",
        "plan",
        "import",
        "push",
        "refresh"
      ]

      arguments = [
        "-var-file=${get_tfvars_dir()}/${path_relative_from_include()}/common.tfvars",
      ]
    }
  }
}
```

This allows proper retrieval of the `common.tfvars` from whatever the level of subdirectories we have.

#### get_env

`get_env(NAME, DEFAULT)` returns the value of the environment variable named `NAME` or `DEFAULT` if that environment
variable is not set. Example:

```hcl
terragrunt = {
  remote_state {
    backend = "s3"
    config {
      bucket = "${get_env("BUCKET", "my-terraform-bucket")}"
    }
  }
}
```

Note that [Terraform will read environment
variables](https://www.terraform.io/docs/configuration/environment-variables.html#tf_var_name) that start with the
prefix `TF_VAR_`, so one way to share the a variable named `foo` between Terraform and Terragrunt is to set its value
as the environment variable `TF_VAR_foo` and to read that value in using this `get_env` helper function.


#### get_tfvars_dir

`get_tfvars_dir()` returns the directory where the Terragrunt configuration file (by default, `terraform.tfvars`) lives.
This is useful when you need to use relative paths with [remote Terraform
configurations](#remote-terraform-configurations) and you want those paths relative to your Terragrunt configuration
file and not relative to the temporary directory where Terragrunt downloads the code.

For example, imagine you have the following file structure:

```
/terraform-code
├── common.tfvars
├── frontend-app
│   └── terraform.tfvars
```

Inside of `/terraform-code/frontend-app/terraform.tfvars` you might try to write code that looks like this:

```hcl
terragrunt = {
  terraform {
    source = "git::git@github.com:foo/modules.git//frontend-app?ref=v0.0.3"

    extra_arguments "custom_vars" {
      commands = [
        "apply",
        "plan",
        "import",
        "push",
        "refresh"
      ]

      arguments = [
        "-var-file=../common.tfvars", # Note: This relative path will NOT work correctly!
        "-var-file=terraform.tfvars"
      ]
    }
  }
}
```

Note how the `source` parameter is set, so Terragrunt will download the `frontend-app` code from the `modules` repo
into a temporary folder and run `terraform` in that temporary folder. Note also that there is an `extra_arguments`
block that is trying to allow the `frontend-app` to read some shared variables from a `common.tfvars` file.
Unfortunately, the relative path (`../common.tfvars`) won't work, as it will be relative to the temporary folder!
Moreover, you can't use an absolute path, or the code won't work on any of your teammates' computers.

To make the relative path work, you need to use the `get_tfvars_dir()` helper to combine the path with the folder where
the `.tfvars` file lives:

```hcl
terragrunt = {
  terraform {
    source = "git::git@github.com:foo/modules.git//frontend-app?ref=v0.0.3"

    extra_arguments "custom_vars" {
      commands = [
        "apply",
        "plan",
        "import",
        "push",
        "refresh"
      ]

      # With the get_tfvars_dir helper, you can use relative paths!
      arguments = [
        "-var-file=${get_tfvars_dir()}/../common.tfvars",
        "-var-file=terraform.tfvars"
      ]
    }
  }
}
```

For the example above, this path will resolve to `/terraform-code/frontend-app/../common.tfvars`, which is exactly
what you want.


#### get_parent_tfvars_dir

`get_parent_tfvars_dir()` returns the absolute directory where the Terragrunt parent configuration file (by default, `terraform.tfvars`) lives.
This is useful when you need to use relative paths with [remote Terraform configurations](#remote-terraform-configurations) and you want
those paths relative to your parent Terragrunt configuration file and not relative to the temporary directory where Terragrunt downloads
the code.

This function is very similar to [get_tfvars_dir()](#get_tfvars_dir) except it returns the root instead of the leaf of your terragrunt
configuration folder.

```
/terraform-code
├── terraform.tfvars
├── common.tfvars
├── app1
│   └── terraform.tfvars
├── tests
│   ├── app2
│   |   └── terraform.tfvars
│   └── app3
│       └── terraform.tfvars
```

```hcl
terragrunt = {
  terraform {
    extra_arguments "common_vars" {
      commands = [
        "apply",
        "plan",
        "import",
        "push",
        "refresh"
      ]

      arguments = [
        "-var-file=${get_parent_tfvars_dir()}/common.tfvars"
      ]
    }
  }
}
```

The common.tfvars located in the terraform root folder will be included by all applications, whatever their relative location to the root.

#### get_aws_account_id

`get_aws_account_id()` returns the AWS account id associated with the current set of credentials. Example:

```hcl
terragrunt = {
  remote_state {
    backend = "s3"
    config {
      bucket = "mycompany-${get_aws_account_id())"
    }
  }
}
```

This allows uniqueness of the storage bucket per AWS account (since bucket name must be globally unique).

It is also possible to configure variables specifically based on the account used:

```
terragrunt = {
  terraform = {
    ...

    extra_arguments "common_var" {
      commands = [
        "apply",
        "plan",
        "import",
        "push",
        "refresh"
      ]

      arguments = [
        "-var-file=${get_aws_account_id()}.tfvars",
      ]
    }
  }
}
```



### CLI Options

Terragrunt forwards all arguments and options to Terraform. The only exceptions are `--version` and arguments that
start with the prefix `--terragrunt-`. The currently available options are:

* `--terragrunt-config`: A custom path to the `terraform.tfvars` file. May also be specified via the `TERRAGRUNT_CONFIG`
  environment variable. The default path is `terraform.tfvars` in the current directory (see
  [Terragrunt config files](#terragrunt-config-files) for a slightly more nuanced explanation). This argument is not
  used with the `apply-all`, `destroy-all`, and `output-all` commands.

* `--terragrunt-tfpath`: A custom path to the Terraform binary. May also be specified via the `TERRAGRUNT_TFPATH`
  environment variable. The default is `terraform` in a directory on your PATH.

* `--terragrunt-non-interactive`: Don't show interactive user prompts. This will default the answer for all prompts to
  'yes'. Useful if you need to run Terragrunt in an automated setting (e.g. from a script).

* `--terragrunt-working-dir`: Set the directory where Terragrunt should execute the `terraform` command. Default is the
  current working directory. Note that for the `apply-all` and `destroy-all` directories, this parameter has a different
  meaning: Terragrunt will apply or destroy all the Terraform modules in the subfolders of the
  `terragrunt-working-dir`, running `terraform` in the root of each module it finds.

* `--terragrunt-source`: Download Terraform configurations from the specified source into a temporary folder, and run
  Terraform in that temporary folder. May also be specified via the `TERRAGRUNT_SOURCE` environment variable. The
  source should use the same syntax as the [Terraform module source](https://www.terraform.io/docs/modules/sources.html)
  parameter. This argument is not used with the `apply-all`, `destroy-all`, and `output-all` commands.

* `--terragrunt-source-update`: Delete the contents of the temporary folder before downloading Terraform source code
  into it.


### Terragrunt config files

The current version of Terragrunt expects configuration to be defined in a `terraform.tfvars` file. Previous
versions defined the config in a `.terragrunt` file. **The `.terragrunt` format is now deprecated**!

For backwards compatibility, Terragrunt will continue to support the `.terragrunt` file format for a short period of
time. Check out the next section for how this works. Note that you will get a warning in your logs every time you run
Terragrunt with a `.terragrunt` file, and we will eventually stop supporting this older format, so we recommend
migrating to the `terraform.tfvars` format ASAP!


#### Config file search paths

Terragrunt figures out the path to its config file according to the following rules:

1. The value of the `--terragrunt-config` command-line option, if specified.
1. The value of the `TERRAGRUNT_CONFIG` environment variable, if defined.
1. A `.terragrunt` file in the current working directory, if it exists.
1. A `terraform.tfvars` file in the current working directory, if it exists.
1. If none of these are found, exit with an error.

The `--terragrunt-config` parameter is only used by Terragrunt and has no effect on which variable files are loaded by Terraform. Terraform will automatically read variables from a file named terraform.tfvars, but if you want it to read variables from some other .tfvars file, you must pass it in using the `--var-file` argument:

```bash
terragrunt plan --terragrunt-config example.tfvars --var-file example.tfvars
```


#### Migrating from .terragrunt to terraform.tfvars

The configuration in a `.terragrunt` file is identical to that of the `terraform.tfvars` file, except the
`terraform.tfvars` file requires you to wrap that configuration in a `terragrunt = { ... }` block.

For example, if this is your `.terragrunt` file:

```hcl
include {
  path = "${find_in_parent_folders()}"
}

dependencies {
  paths = ["../vpc", "../mysql", "../redis"]
}
```

The equivalent `terraform.tfvars` file is:

```hcl
terragrunt = {
  include {
    path = "${find_in_parent_folders()}"
  }

  dependencies {
    paths = ["../vpc", "../mysql", "../redis"]
  }
}
```

To migrate, all you need to do is:

1. Copy all the contents of the `.terragrunt` file.
1. Paste those contents into a `terragrunt = { ... }` block in a `terraform.tfvars` file.
1. Delete the `.terragrunt` file.


### Migrating from Terragrunt v0.11.x and Terraform 0.8.x and older

#### Background

Terragrunt was originally created to support two features that were not available in Terraform: defining remote state
configuration in a file (rather than via CLI commands) and locking. As of version 0.9.0, Terraform now supports both of
these features natively, so we have had to make changes to Terragrunt:

1. Terragrunt still supports remote state configuration so you can take advantage of Terragrunt's interpolation
   functions.
1. Terragrunt no longer supports locking.


#### Migration instructions

If you were using Terragrunt <= v0.11.x and Terraform <= 0.8.x, here is how to migrate:

1. In your Terraform code (the `.tf` files), you must now define a `backend`. For example, to use S3 as a remote state
   backend, you will need to add the following to your Terraform code:

    ```hcl
    # main.tf
    terraform {
      # The configuration for this backend will be filled in by Terragrunt
      backend "s3" {}
    }
    ```

    Note that you can leave the configuration of the `backend` empty and allow Terragrunt to provide that configuration
    instead. This allows you to keep your remote state configuration more DRY by taking advantage of Terragrunt's
    interpolation functions:

    ```hcl
    # terraform.tfvars
    terragrunt = {
      remote_state {
        backend = "s3"
        config {
          bucket  = "my-terraform-state"
          key     = "${path_relative_to_include()}/terraform.tfstate"
          region  = "us-east-1"
          encrypt = true
        }
      }
    }
    ```

1. Remove any `lock { ... }` blocks from your Terragrunt configurations, as these are no longer supported.

    If you were storing remote state in S3 and relying on DynamoDB as a locking mechanism, Terraform now supports that
    natively. To enable it, simply add the `lock_table` parameter to your S3 backend configuration. If you configure
    your S3 backend using Terragrunt, then Terragrunt will automatically create the `lock_table` for you if that table
    doesn't already exist:

    ```hcl
    # terraform.tfvars
    terragrunt = {
      remote_state {
        backend = "s3"
        config {
          bucket  = "my-terraform-state"
          key     = "${path_relative_to_include()}/terraform.tfstate"
          region  = "us-east-1"
          encrypt = true

          # Tell Terraform to do locking using DynamoDB. Terragrunt will automatically create this table for you if
          # it doesn't already exist.
          lock_table = "my-lock-table"
        }
      }
    }
    ```

    **NOTE**: We recommend using a completely new lock table name and NOT reusing the lock table from older versions of
    Terragrunt, as that older table had a different structure than what Terraform expects, and Terragrunt will not
    automatically recreate it.

    If you would like Terraform to automatically retry locks like Terragrunt did (this is particularly useful when
    running Terraform as part of an automated script, such as a CI build), you use an `extra_arguments` block:

    ```hcl
    # terraform.tfvars
    terragrunt = {
      remote_state {
        backend = "s3"
        config {
          bucket  = "my-terraform-state"
          key     = "${path_relative_to_include()}/terraform.tfstate"
          region  = "us-east-1"
          encrypt = true

          # Tell Terraform to do locking using DynamoDB. Terragrunt will automatically create this table for you if
          # it doesn't already exist.
          lock_table = "my-lock-table"
        }
      }

      terraform {
        # Force Terraform to keep trying to acquire a lock for up to 20 minutes if someone else already has the lock
        extra_arguments "retry_lock" {
          commands = [
            "init",
            "apply",
            "refresh",
            "import",
            "plan",
            "taint",
            "untaint"
          ]

          arguments = [
            "-lock-timeout=20m"
          ]
        }
      }
    }
    ```



### Developing terragrunt

#### Running locally

To run Terragrunt locally, use the `go run` command:

```bash
go run main.go plan
```

#### Running tests

**Note**: The tests in the `dynamodb` folder for Terragrunt run against a real AWS account and will add and remove
real data from DynamoDB. DO NOT hit `CTRL+C` while the tests are running, as this will prevent them from cleaning up
temporary tables and data in DynamoDB. We are not responsible for any charges you may incur.

Before running the tests, you must configure your AWS credentials as explained in the [DynamoDB locking
prerequisites](#dynamodb-locking-prerequisites) section.

To run all the tests:

```bash
go test -v -parallel 128 $(glide novendor)
```

To run only the tests in a specific package, such as the package `remote`:

```bash
cd remote
go test -v -parallel 128
```

And to run a specific test, such as `TestToTerraformRemoteConfigArgsNoBackendConfigs` in package `remote`:

```bash
cd remote
go test -v -parallel 128 -run TestToTerraformRemoteConfigArgsNoBackendConfigs
```


#### Debug logging

If you set the `TERRAGRUNT_DEBUG` environment variable to "true", the stack trace for any error will be printed to
stdout when you run the app.


#### Error handling

In this project, we try to ensure that:

1. Every error has a stacktrace. This makes debugging easier.
1. Every error generated by our own code (as opposed to errors from Go built-in functions or errors from 3rd party
   libraries) has a custom type. This makes error handling more precise, as we can decide to handle different types of
   errors differently.

To accomplish these two goals, we have created an `errors` package that has several helper methods, such as
`errors.WithStackTrace(err error)`, which wraps the given `error` in an Error object that contains a stacktrace. Under
the hood, the `errors` package is using the [go-errors](https://github.com/go-errors/errors) library, but this may
change in the future, so the rest of the code should not depend on `go-errors` directly.

Here is how the `errors` package should be used:

1. Any time you want to create your own error, create a custom type for it, and when instantiating that type, wrap it
   with a call to `errors.WithStackTrace`. That way, any time you call a method defined in the Terragrunt code, you
   know the error it returns already has a stacktrace and you don't have to wrap it yourself.
1. Any time you get back an error object from a function built into Go or a 3rd party library, immediately wrap it with
   `errors.WithStackTrace`. This gives us a stacktrace as close to the source as possible.
1. If you need to get back the underlying error, you can use the `errors.IsError` and `errors.Unwrap` functions.


#### Formatting

Every source file in this project should be formatted with `go fmt`. There are few helper scripts and targets in the
Makefile that can help with this (mostly taken from the [terraform repo](https://github.com/hashicorp/terraform/)):

1. `make fmtcheck`

   Checks to see if all source files are formatted. Exits 1 if there are unformatted files.
1. `make fmt`

    Formats all source files with `gofmt`.
1. `make install-pre-commit-hook`

    Installs a git pre-commit hook that will run all of the source files through `gofmt`.

To ensure that your changes get properly formatted, please install the git pre-commit hook with `make install-pre-commit-hook`.


#### Releasing new versions

To release a new version, just go to the [Releases Page](https://github.com/gruntwork-io/terragrunt/releases) and
create a new release. The CircleCI job for this repo has been configured to:

1. Automatically detect new tags.
1. Build binaries for every OS using that tag as a version number.
1. Upload the binaries to the release in GitHub.

See `circle.yml` and `_ci/build-and-push-release-asset.sh` for details.


### License

This code is released under the MIT License. See LICENSE.txt.<|MERGE_RESOLUTION|>--- conflicted
+++ resolved
@@ -607,57 +607,6 @@
   }
 ```
 
-<<<<<<< HEAD
-#### Required and conditional var-files
-
-Sometime, it is required to include variables to terraform conditionally. The problem is that if we use
--var-file=<file.tfvars>, <file.tfvars> must have to exist, otherwise, we get an error from terraform.
-
-For example, you may want to include files if they are available only.
-
-```
-/my/tf
-├── terraform.tfvars
-├── prod.tfvars
-├── us-west-2.tfvars
-├── backend-app
-│   ├── main.tf
-│   ├── dev.tfvars
-│   └── terraform.tfvars
-├── frontend-app
-│   ├── main.tf
-│   ├── us-east-1.tfvars
-│   └── terraform.tfvars
-```
-
-```hcl
-terragrunt = {
-  terraform {
-    extra_arguments "conditional_vars" {
-      commands = [
-        "apply",
-        "plan",
-        "import",
-        "push",
-        "refresh"
-      ]
-
-      required_var_files = [
-        "${get_parent_tfvars_dir()}/terraform.tfvars"
-      ]
-
-      optional_var_files = [
-        "${get_parent_tfvars_dir()}/${get_env("TF_VAR_env", "dev")}.tfvars",
-        "${get_parent_tfvars_dir()}/${get_env("TF_VAR_region", "us-east-1")}.tfvars"
-        "${get_tfvars_dir()}/${get_env("TF_VAR_env", "dev")}.tfvars",
-        "${get_tfvars_dir()}/${get_env("TF_VAR_region", "us-east-1")}.tfvars"
-      ]
-    }
-  }
-```
-
-=======
->>>>>>> a03c6f75
 See the [get_tfvars_dir()](#get_tfvars_dir) and [get_parent_tfvars_dir()](#get_parent_tfvars_dir) documentation for more details.
 
 _Note that terragrunt cannot interpolate terraform variables (${var.xxx}) in the terragrunt configuration,
